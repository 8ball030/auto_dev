--- conflicted
+++ resolved
@@ -91,13 +91,9 @@
     assert original_content in readme_path.read_text(encoding=DEFAULT_ENCODING)
 
 
-<<<<<<< HEAD
-def test_scaffold_handler(cli_runner, dummy_agent_tim, openapi_test_case):
-    """Test scaffold handler."""
-=======
 def test_scaffold_handler(dummy_agent_tim, openapi_test_case):
     """Test scaffold handler"""
->>>>>>> 6229ebe2
+
     openapi_file, expected_handlers = openapi_test_case
     openapi_spec_path, public_id = prepare_scaffold_inputs(openapi_file, dummy_agent_tim)
 
@@ -124,18 +120,6 @@
     return openapi_spec_path, public_id
 
 
-<<<<<<< HEAD
-def run_scaffold_command(cli_runner, openapi_spec_path, public_id, new_skill, auto_confirm):
-    """Run scaffold command."""
-    command = ["adev", "scaffold", "handler", str(openapi_spec_path), str(public_id)]
-    if auto_confirm:
-        command.append("--auto-confirm")
-    if new_skill:
-        command.append("--new-skill")
-    runner = cli_runner(command)
-    runner.execute()
-    return runner
-=======
 def run_scaffold_command(openapi_spec_path, public_id, new_skill, auto_confirm):
     """Run scaffold command"""
     logger = get_logger()
@@ -156,7 +140,6 @@
 
     scaffolder.scaffold()
     return Mockers.MockRunner()
->>>>>>> 6229ebe2
 
 
 def verify_scaffolded_files(skill_path):
