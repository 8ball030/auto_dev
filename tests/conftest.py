--- conflicted
+++ resolved
@@ -2,27 +2,15 @@
 Conftest for testing command-line interfaces.
 """
 
-<<<<<<< HEAD
 import os
-=======
->>>>>>> 8d6f470d
 from pathlib import Path
 
 import pytest
 from click.testing import CliRunner
 
-<<<<<<< HEAD
 from auto_dev.cli_executor import CommandExecutor
-=======
 from auto_dev.constants import AUTONOMY_PACKAGES_FILE, DEFAULT_ENCODING, SAMPLE_PACKAGE_FILE, SAMPLE_PACKAGES_JSON
->>>>>>> 8d6f470d
 from auto_dev.utils import isolated_filesystem
-
-
-@pytest.fixture
-def runner():
-    """Fixture for invoking command-line interfaces."""
-    return CliRunner()
 
 
 @pytest.fixture
@@ -40,19 +28,6 @@
 
 
 @pytest.fixture
-<<<<<<< HEAD
-def dummy_agent_tim(test_clean_filesystem) -> Path:
-    """Fixture for dummy agent tim."""
-    assert Path.cwd() == Path(test_clean_filesystem)
-
-    command = CommandExecutor(["aea", "create", "tim"])
-    result = command.execute(verbose=True)
-    if not result:
-        raise ValueError("Failed to create dummy agent tim")
-
-    os.chdir(str(Path.cwd() / "tim"))
-    return Path.cwd()
-=======
 def test_packages_filesystem(test_filesystem):
     """
     Fixure for testing packages.
@@ -70,7 +45,20 @@
 
 
 @pytest.fixture
-def cli_runner():
+def runner():
     """Fixture for invoking command-line interfaces."""
     return CliRunner()
->>>>>>> 8d6f470d
+
+
+@pytest.fixture
+def dummy_agent_tim(test_clean_filesystem) -> Path:
+    """Fixture for dummy agent tim."""
+    assert Path.cwd() == Path(test_clean_filesystem)
+
+    command = CommandExecutor(["aea", "create", "tim"])
+    result = command.execute(verbose=True)
+    if not result:
+        raise ValueError("Failed to create dummy agent tim")
+
+    os.chdir(str(Path.cwd() / "tim"))
+    return Path.cwd()