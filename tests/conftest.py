"""
Conftest for testing command-line interfaces.
"""

<<<<<<< HEAD
import os
=======
>>>>>>> 14892764
from pathlib import Path

import pytest
from click.testing import CliRunner

<<<<<<< HEAD
from auto_dev.cli_executor import CommandExecutor
=======
from auto_dev.constants import AUTONOMY_PACKAGES_FILE, DEFAULT_ENCODING, SAMPLE_PACKAGE_FILE, SAMPLE_PACKAGES_JSON
>>>>>>> 14892764
from auto_dev.utils import isolated_filesystem


@pytest.fixture
def runner():
    """Fixture for invoking command-line interfaces."""
    return CliRunner()


@pytest.fixture
def test_filesystem():
    """Fixture for invoking command-line interfaces."""
    with isolated_filesystem(copy_cwd=True) as directory:
        yield directory


@pytest.fixture
def test_clean_filesystem():
    """Fixture for invoking command-line interfaces."""
    with isolated_filesystem() as directory:
        yield directory


@pytest.fixture
<<<<<<< HEAD
def dummy_agent_tim(test_clean_filesystem) -> Path:
    """Fixture for dummy agent tim."""
    assert Path.cwd() == Path(test_clean_filesystem)

    command = CommandExecutor(["aea", "create", "tim"])
    result = command.execute(verbose=True)
    if not result:
        raise ValueError("Failed to create dummy agent tim")

    os.chdir(str(Path.cwd() / "tim"))
    return Path.cwd()
=======
def test_packages_filesystem(test_filesystem):
    """
    Fixure for testing packages.
    """
    (Path(test_filesystem) / "packages").mkdir(parents=True, exist_ok=True)
    with open(AUTONOMY_PACKAGES_FILE, "w", encoding=DEFAULT_ENCODING) as file:
        file.write(SAMPLE_PACKAGES_JSON["packages/packages.json"])

    for file, data in SAMPLE_PACKAGE_FILE.items():
        (Path(test_filesystem) / Path(file).parent).mkdir(parents=True, exist_ok=True)
        with open(Path(test_filesystem) / Path(file), "w", encoding=DEFAULT_ENCODING) as path:
            path.write(data)

    yield test_filesystem


@pytest.fixture
def cli_runner():
    """Fixture for invoking command-line interfaces."""
    return CliRunner()
>>>>>>> 14892764
<|MERGE_RESOLUTION|>--- conflicted
+++ resolved
@@ -2,20 +2,14 @@
 Conftest for testing command-line interfaces.
 """
 
-<<<<<<< HEAD
 import os
-=======
->>>>>>> 14892764
 from pathlib import Path
 
 import pytest
 from click.testing import CliRunner
 
-<<<<<<< HEAD
 from auto_dev.cli_executor import CommandExecutor
-=======
 from auto_dev.constants import AUTONOMY_PACKAGES_FILE, DEFAULT_ENCODING, SAMPLE_PACKAGE_FILE, SAMPLE_PACKAGES_JSON
->>>>>>> 14892764
 from auto_dev.utils import isolated_filesystem
 
 
@@ -40,7 +34,6 @@
 
 
 @pytest.fixture
-<<<<<<< HEAD
 def dummy_agent_tim(test_clean_filesystem) -> Path:
     """Fixture for dummy agent tim."""
     assert Path.cwd() == Path(test_clean_filesystem)
@@ -52,7 +45,9 @@
 
     os.chdir(str(Path.cwd() / "tim"))
     return Path.cwd()
-=======
+
+
+@pytest.fixture 
 def test_packages_filesystem(test_filesystem):
     """
     Fixure for testing packages.
@@ -72,5 +67,4 @@
 @pytest.fixture
 def cli_runner():
     """Fixture for invoking command-line interfaces."""
-    return CliRunner()
->>>>>>> 14892764
+    return CliRunner()