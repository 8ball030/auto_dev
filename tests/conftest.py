"""Conftest for testing command-line interfaces."""
# pylint: disable=W0135

import os
from pathlib import Path

import pytest

from auto_dev.utils import isolated_filesystem
from auto_dev.constants import (
    DEFAULT_PUBLIC_ID,
)
from auto_dev.cli_executor import CommandExecutor
from auto_dev.workflow_manager import Task
from scripts.generate_command_docs import generate_docs
from auto_dev.services.package_manager.index import PackageManager


@pytest.fixture
def generated_docs(test_filesystem):
    """Fixture to ensure documentation is generated before tests."""
    # Generate the documentation
    (Path(test_filesystem) / "docs").mkdir(parents=True, exist_ok=True)
    generate_docs()

    # Return the docs directory path
    return Path("docs/commands")


OPENAPI_TEST_CASES = [
    ("uspto.yaml", ["handle_get_", "handle_get_dataset_version_fields", "handle_post_dataset_version_records"]),
    ("petstore.yaml", ["handle_get_pets", "handle_post_pets", "handle_get_pets_petId"]),
    ("petstore-expanded.yaml", ["handle_get_pets", "handle_post_pets", "handle_get_pets_id", "handle_delete_pets_id"]),
    ("dummy_openapi.yaml", ["handle_get_users", "handle_post_users", "handle_get_users_userId"]),
    (
        "innovation_station.yaml",
        [
            "handle_get_protocol",
            "handle_post_protocol",
            "handle_get_protocol_id",
            "handle_get_connection",
            "handle_post_connection",
            "handle_get_connection_id",
            "handle_get_contract",
            "handle_post_contract",
            "handle_get_contract_id",
            "handle_get_skill",
            "handle_post_skill",
            "handle_get_skill_id",
            "handle_get_agent",
            "handle_post_agent",
            "handle_get_agent_id",
            "handle_get_service",
            "handle_post_service",
            "handle_get_service_id",
            "handle_post_generate",
        ],
    ),
]


@pytest.fixture(params=OPENAPI_TEST_CASES)
def openapi_test_case(request):
    """Fixture for openapi test cases."""
    return request.param


@pytest.fixture
def test_filesystem():
    """Fixture for invoking command-line interfaces."""
    with isolated_filesystem(copy_cwd=True) as directory:
        yield directory


@pytest.fixture
def test_clean_filesystem():
    """Fixture for invoking command-line interfaces."""
    with isolated_filesystem() as directory:
        yield directory


@pytest.fixture
def test_packages_filesystem(test_filesystem):
    """Fixure for testing packages."""
<<<<<<< HEAD
    task = Task(
        command="autonomy packages init",
    )
    task.work()
    assert task.is_done
    assert not task.is_failed
=======
    Task(command="autonomy packages init").work()
>>>>>>> 4561a22b
    return test_filesystem


@pytest.fixture
def cli_runner():
    """Fixture for invoking command-line interfaces."""
    return CommandExecutor


@pytest.fixture
def dummy_agent_tim(test_packages_filesystem) -> Path:
    """Fixture for dummy agent tim."""
    assert Path.cwd() == Path(test_packages_filesystem)
    agent = DEFAULT_PUBLIC_ID
    task = Task(
        command=f"adev create {agent!s} -t eightballer/base --no-clean-up",
    )
    task.work()
    if not task.is_done or task.is_failed:
        raise ValueError(task.client.output)
    os.chdir(agent.name)
    return True


@pytest.fixture
def dummy_agent_default(test_packages_filesystem) -> Path:
    """Fixture for dummy agent default."""
    assert Path.cwd() == Path(test_packages_filesystem)
    agent = DEFAULT_PUBLIC_ID
    command = f"adev create {agent!s} -t eightballer/base --no-clean-up --no-publish"
    command_executor = CommandExecutor(command)
    result = command_executor.execute(verbose=True, shell=True)
    if not result:
        msg = f"CLI command execution failed: `{command}`"
        raise ValueError(msg)
    os.chdir(agent.name)
    return True


@pytest.fixture
def package_manager():
    """Fixture for PackageManager."""

    return PackageManager(verbose=True)<|MERGE_RESOLUTION|>--- conflicted
+++ resolved
@@ -82,16 +82,7 @@
 @pytest.fixture
 def test_packages_filesystem(test_filesystem):
     """Fixure for testing packages."""
-<<<<<<< HEAD
-    task = Task(
-        command="autonomy packages init",
-    )
-    task.work()
-    assert task.is_done
-    assert not task.is_failed
-=======
     Task(command="autonomy packages init").work()
->>>>>>> 4561a22b
     return test_filesystem
 
 
