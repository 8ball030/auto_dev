--- conflicted
+++ resolved
@@ -79,9 +79,7 @@
     assert runner.execute()
     assert "No such file or directory" not in runner.output
     assert runner.return_code == 0, f"Command failed': {runner.output}"
-<<<<<<< HEAD
     assert AGENT_PUBLISHED_SUCCESS_MSG in runner.output, f"Expected message not found in output: {runner.output}"
-=======
 
 
 def test_run_cmd(cli_runner):
@@ -90,5 +88,4 @@
     runner = cli_runner(cmd)
     result = runner.execute()
     assert result, runner.output
-    assert runner.return_code == 0, runner.output
->>>>>>> 4eb642b4
+    assert runner.return_code == 0, runner.output