--- conflicted
+++ resolved
@@ -10,11 +10,7 @@
 import pytest
 
 from auto_dev.constants import DEFAULT_ENCODING
-<<<<<<< HEAD
-from auto_dev.utils import get_logger, get_packages, get_paths, has_package_code_changed, folder_swapper
-=======
-from auto_dev.utils import get_logger, get_packages, get_paths, has_package_code_changed, remove_prefix, remove_suffix
->>>>>>> f9317553
+from auto_dev.utils import get_logger, get_packages, get_paths, has_package_code_changed, remove_prefix, remove_suffix, folder_swapper
 
 TEST_PACKAGES_JSON = {
     "packages/packages.json": """
@@ -124,7 +120,26 @@
     assert len(get_paths()) == 0
 
 
-<<<<<<< HEAD
+def test_remove_prefix():
+    """Test remove_prefix"""
+
+    assert remove_prefix("HelloWorld", "Hello") == "World"
+    assert remove_prefix("PythonIsGreat", "Python") == "IsGreat"
+    assert remove_prefix("abcdef", "xyz") == "abcdef"
+    assert remove_prefix("abc", "") == "abc"
+    assert remove_prefix("", "xyz") == ""
+
+
+def test_remove_suffix():
+    """Test remove_suffix"""
+
+    assert remove_suffix("HelloWorld", "World") == "Hello"
+    assert remove_suffix("PythonIsGreat", "Great") == "PythonIs"
+    assert remove_suffix("abcdef", "xyz") == "abcdef"
+    assert remove_suffix("abc", "") == "abc"
+    assert remove_suffix("", "xyz") == ""
+
+
 class TestFolderSwapper:
     """TestFolderSwapper"""
 
@@ -171,24 +186,4 @@
             pass
 
         assert self.a_file_path.is_file()
-        assert not self.b_file_path.exists()
-=======
-def test_remove_prefix():
-    """Test remove_prefix"""
-
-    assert remove_prefix("HelloWorld", "Hello") == "World"
-    assert remove_prefix("PythonIsGreat", "Python") == "IsGreat"
-    assert remove_prefix("abcdef", "xyz") == "abcdef"
-    assert remove_prefix("abc", "") == "abc"
-    assert remove_prefix("", "xyz") == ""
-
-
-def test_remove_suffix():
-    """Test remove_suffix"""
-
-    assert remove_suffix("HelloWorld", "World") == "Hello"
-    assert remove_suffix("PythonIsGreat", "Great") == "PythonIs"
-    assert remove_suffix("abcdef", "xyz") == "abcdef"
-    assert remove_suffix("abc", "") == "abc"
-    assert remove_suffix("", "xyz") == ""
->>>>>>> f9317553
+        assert not self.b_file_path.exists()