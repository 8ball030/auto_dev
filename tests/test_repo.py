--- conflicted
+++ resolved
@@ -3,10 +3,7 @@
 """
 
 import os
-<<<<<<< HEAD
 import subprocess
-=======
->>>>>>> f4684885
 from pathlib import Path
 
 import pytest
@@ -44,7 +41,6 @@
         result = runner.invoke(cli, ["test", "-p", "."])
         assert result.exit_code == 0, result.output
 
-<<<<<<< HEAD
     def test_makefile(self, runner, test_clean_filesystem):
         """Test scaffolding of Makefile"""
         result = runner.invoke(cli, ["repo", "new", "-t", "python"])
@@ -66,12 +62,11 @@
             if not result.returncode == 0:
                 error_messages[command] = result.stderr
         assert not error_messages
-=======
+
     def test_run_single_agent(self, runner, test_clean_filesystem):
         """Test the scripts/run_single_agent.sh is generated"""
         assert os.getcwd() == test_clean_filesystem
         result = runner.invoke(cli, ["repo", "new", "-t", "python"])
         assert result.exit_code == 0, result.output
         expected_path = Path.cwd() / "scripts" / "run_single_agent.sh"
-        assert expected_path.exists()
->>>>>>> f4684885
+        assert expected_path.exists()