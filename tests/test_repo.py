"""
Tests for the click cli.
"""

import os
from pathlib import Path

import pytest
from click.testing import CliRunner

from auto_dev.cli import cli


@pytest.fixture
def runner():
    """Fixture for invoking command-line interfaces."""
    return CliRunner()


class TestE2E:
    """Test the end to end functionality of the cli."""

    def test_repo_new(self, runner, test_clean_filesystem):
        """Test the format command works with the current package."""
        assert os.getcwd() == test_clean_filesystem
        result = runner.invoke(cli, ["repo", "new", "-t", "python"])
        assert result.exit_code == 0, result.output

    def test_repo_new_fail(self, runner, test_filesystem):
        """Test the format command works with the current package."""
        assert os.getcwd() == test_filesystem
        result = runner.invoke(cli, ["repo", "new", "-t", "python"])
        assert result.exit_code == 1, result.output

    def test_repo_new_test(self, runner, test_clean_filesystem):
        """Test the format command works with the current package."""
        assert os.getcwd() == test_clean_filesystem
        result = runner.invoke(cli, ["repo", "new", "-t", "python"])
        assert result.exit_code == 0, result.output
        result = runner.invoke(cli, ["test", "-p", "."])
        assert result.exit_code == 0, result.output

<<<<<<< HEAD
    def test_repo_workflow(self, runner, test_clean_filesystem):
        """Test github workflow scaffolding"""
        assert os.getcwd() == test_clean_filesystem
        result = runner.invoke(cli, ["repo", "new", "-t", "python"])
        assert result.exit_code == 0, result.output
        dev = Path.cwd() / ".github/workflows/dev.yml"
        assert dev.exists()
        content = dev.read_text(encoding="utf-8")
        assert "3.7" in content
        assert "3.10" in content
=======
    def test_run_single_agent(self, runner, test_clean_filesystem):
        """Test the scripts/run_single_agent.sh is generated"""
        assert os.getcwd() == test_clean_filesystem
        result = runner.invoke(cli, ["repo", "new", "-t", "python"])
        assert result.exit_code == 0, result.output
        expected_path = Path.cwd() / "scripts" / "run_single_agent.sh"
        assert expected_path.exists()
>>>>>>> f4684885
<|MERGE_RESOLUTION|>--- conflicted
+++ resolved
@@ -40,7 +40,6 @@
         result = runner.invoke(cli, ["test", "-p", "."])
         assert result.exit_code == 0, result.output
 
-<<<<<<< HEAD
     def test_repo_workflow(self, runner, test_clean_filesystem):
         """Test github workflow scaffolding"""
         assert os.getcwd() == test_clean_filesystem
@@ -51,12 +50,11 @@
         content = dev.read_text(encoding="utf-8")
         assert "3.7" in content
         assert "3.10" in content
-=======
+
     def test_run_single_agent(self, runner, test_clean_filesystem):
         """Test the scripts/run_single_agent.sh is generated"""
         assert os.getcwd() == test_clean_filesystem
         result = runner.invoke(cli, ["repo", "new", "-t", "python"])
         assert result.exit_code == 0, result.output
         expected_path = Path.cwd() / "scripts" / "run_single_agent.sh"
-        assert expected_path.exists()
->>>>>>> f4684885
+        assert expected_path.exists()