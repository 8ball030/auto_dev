"""
Tests for the click cli.
"""

import subprocess
from pathlib import Path
from typing import Tuple

import pytest
from aea.cli.utils.config import get_default_author_from_cli_config

from auto_dev.cli import cli
from auto_dev.utils import change_dir


class BaseTestRepo:
    """Test scaffolding new repository."""

    repo_name = "dummy"
    type_of_repo: str
    make_commands: Tuple[str]

    @property
    def cli_args(self):
        """CLI arguments"""
        return ("repo", self.repo_name, "-t", self.type_of_repo)

    @property
    def repo_path(self):
        """Path of newly scaffolded repo."""
        return Path.cwd() / self.repo_name

    def test_repo_new(self, runner, test_clean_filesystem):
        """Test the format command works with the current package."""

        assert test_clean_filesystem
        result = runner.invoke(cli, self.cli_args)
        assert result.exit_code == 0, result.output
        assert (self.repo_path / ".git").exists()

    def test_repo_new_fail(self, runner, test_filesystem):
        """Test the format command works with the current package."""

        assert test_filesystem

        self.repo_path.mkdir()
        result = runner.invoke(cli, self.cli_args)
        assert result.exit_code == 1, result.output

    def test_makefile(self, runner, test_clean_filesystem):
        """Test scaffolding of Makefile"""

        assert test_clean_filesystem

        result = runner.invoke(cli, self.cli_args)
        makefile = self.repo_path / "Makefile"
        assert result.exit_code == 0, result.output
        assert makefile.read_text(encoding="utf-8")

        error_messages = {}
        with change_dir(self.repo_path):
            for command in self.make_commands:
                result = subprocess.run(
                    f"make {command}",
                    shell=True,
                    stdout=subprocess.PIPE,
                    stderr=subprocess.PIPE,
                    text=True,
                    check=False,
                )
                if not result.returncode == 0:
                    error_messages[command] = result.stderr
        assert not error_messages


@pytest.mark.skip(reason="Not implemented yet")
class TestRepoPython(BaseTestRepo):
    """Test scaffolding new python repository."""

    type_of_repo = "python"
    make_commands = "fmt", "lint", "test"


class TestRepoAutonomy(BaseTestRepo):
    """Test scaffolding new autonomy repository."""

    author = get_default_author_from_cli_config()
    type_of_repo = "autonomy"
    make_commands = "fmt", "test", "lint", "hashes"

<<<<<<< HEAD
    def test_run_single_agent(self, runner, test_clean_filesystem):
=======
    def test_gitignore(self, cli_runner, test_clean_filesystem):
        """Test the .gitignore works as expected"""

        assert test_clean_filesystem

        result = cli_runner.invoke(cli, self.cli_args)
        assert result.exit_code == 0, result.output

        packages_folder = self.repo_path / "packages"
        author_packages = packages_folder / self.author
        author_packages.mkdir(parents=True)

        # create files that should be ignored in the authors folder
        for folder in ("protocols", "connections", "skills", "agents", "services"):
            subfolder = author_packages / folder
            subfolder.mkdir()
            (subfolder / "keys.json").write_text("SECRET")
            (subfolder / "my_private_keys").write_text("SECRET")
            (subfolder / "__pycache__").mkdir()
            (subfolder / "__pycache__" / "cachefile").write_text("cache data")

        # any packages not from self should be ignored
        another_author = packages_folder / "another_author"
        another_author.mkdir()
        (another_author / "some_file").write_text("some content")

        with change_dir(self.repo_path):
            result = subprocess.run(['git', 'status', '--porcelain'], capture_output=True, text=True, check=False)
            assert result.returncode == 0
            assert "packages" not in result.stdout

            # any other file created in the author's own package directory should be detected
            (author_packages / "some_other_file").write_text("to_be_committed")
            result = subprocess.run(['git', 'status', '--porcelain'], capture_output=True, text=True, check=False)
            assert result.returncode == 0
            assert "packages" in result.stdout

    def test_run_single_agent(self, cli_runner, test_clean_filesystem):
>>>>>>> 289b77dc
        """Test the scripts/run_single_agent.sh is generated"""

        assert test_clean_filesystem

        result = runner.invoke(cli, self.cli_args)
        assert result.exit_code == 0, result.output
        expected_path = self.repo_path / "scripts" / "run_single_agent.sh"
        assert expected_path.exists()<|MERGE_RESOLUTION|>--- conflicted
+++ resolved
@@ -88,9 +88,6 @@
     type_of_repo = "autonomy"
     make_commands = "fmt", "test", "lint", "hashes"
 
-<<<<<<< HEAD
-    def test_run_single_agent(self, runner, test_clean_filesystem):
-=======
     def test_gitignore(self, cli_runner, test_clean_filesystem):
         """Test the .gitignore works as expected"""
 
@@ -129,7 +126,6 @@
             assert "packages" in result.stdout
 
     def test_run_single_agent(self, cli_runner, test_clean_filesystem):
->>>>>>> 289b77dc
         """Test the scripts/run_single_agent.sh is generated"""
 
         assert test_clean_filesystem
