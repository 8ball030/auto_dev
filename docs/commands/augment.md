# augment

<<<<<<< HEAD
=======
## Table of Contents
- [Description](#description)
- [Subcommands](#subcommands)
  - [connection](#connection)
  - [customs](#customs)
  - [logging](#logging)
  - [skill-from-fsm](#skill-from-fsm)


>>>>>>> 2912b361
## Description
::: auto_dev.commands.augment.augment
    options:
      show_root_heading: false
      show_root_toc_entry: false
      members_order: source
      show_source: false
      show_signature: false
      show_signature_annotations: false
      show_object_full_path: false
      docstring_style: sphinx
      show_docstring_parameters: true
      show_docstring_returns: false
      show_docstring_raises: false
      show_docstring_examples: true
      docstring_section_style: list
      heading_level: 2
      heading_text: Description

## Subcommands

### connection
::: auto_dev.commands.augment.connection
    options:
      show_root_heading: false
      show_root_toc_entry: false
      members_order: source
      show_source: false
      show_signature: false
      show_signature_annotations: false
      show_object_full_path: false
      docstring_style: sphinx
      show_docstring_parameters: true
      show_docstring_returns: false
      show_docstring_raises: false
      show_docstring_examples: true
      docstring_section_style: list
      heading_level: 3
      heading_text: Description

### customs
::: auto_dev.commands.augment.customs
    options:
      show_root_heading: false
      show_root_toc_entry: false
      members_order: source
      show_source: false
      show_signature: false
      show_signature_annotations: false
      show_object_full_path: false
      docstring_style: sphinx
      show_docstring_parameters: true
      show_docstring_returns: false
      show_docstring_raises: false
      show_docstring_examples: true
      docstring_section_style: list
      heading_level: 3
      heading_text: Description

### logging
::: auto_dev.commands.augment.logging
    options:
      show_root_heading: false
      show_root_toc_entry: false
      members_order: source
      show_source: false
      show_signature: false
      show_signature_annotations: false
      show_object_full_path: false
      docstring_style: sphinx
      show_docstring_parameters: true
      show_docstring_returns: false
      show_docstring_raises: false
      show_docstring_examples: true
      docstring_section_style: list
      heading_level: 3
      heading_text: Description

### skill-from-fsm
::: auto_dev.commands.augment.skill_from_fsm
    options:
      show_root_heading: false
      show_root_toc_entry: false
      members_order: source
      show_source: false
      show_signature: false
      show_signature_annotations: false
      show_object_full_path: false
      docstring_style: sphinx
      show_docstring_parameters: true
      show_docstring_returns: false
      show_docstring_raises: false
      show_docstring_examples: true
      docstring_section_style: list
      heading_level: 3
      heading_text: Description<|MERGE_RESOLUTION|>--- conflicted
+++ resolved
@@ -1,17 +1,5 @@
 # augment
 
-<<<<<<< HEAD
-=======
-## Table of Contents
-- [Description](#description)
-- [Subcommands](#subcommands)
-  - [connection](#connection)
-  - [customs](#customs)
-  - [logging](#logging)
-  - [skill-from-fsm](#skill-from-fsm)
-
-
->>>>>>> 2912b361
 ## Description
 ::: auto_dev.commands.augment.augment
     options:
