--- conflicted
+++ resolved
@@ -10,8 +10,6 @@
 cat auto_dev/data/fsm/fsm_specification.yaml
 ```
 
-<<<<<<< HEAD
-=======
 Output:
 ```yaml
 alphabet_in:
@@ -33,19 +31,16 @@
   (FirstRound, DONE): FinalRound
   (FirstRound, NO_MAJORITY): ErrorRound
   (FirstRound, TIMEOUT): ErrorRound
->>>>>>> 6656200a
-
+```
 
 We can then convert this to a mermaid diagram using the adev tool.
 
 ```bash
 adev fsm from-file auto_dev/data/fsm/fsm_specification.yaml --output mermaid
-<<<<<<< HEAD
-=======
 ```
 
 Output:
-```
+```txt
 graph TD
   FirstRound
   FirstRound
@@ -54,8 +49,6 @@
   FirstRound -->|DONE| FinalRound
   FirstRound -->|NO_MAJORITY| ErrorRound
   FirstRound -->|TIMEOUT| ErrorRound
-
->>>>>>> 6656200a
 ```
 which can be rendered as a mermaid diagram as so;
 
