Name                             Stmts   Miss  Cover   Missing
--------------------------------------------------------------
auto_dev/__init__.py                 0      0   100%
<<<<<<< HEAD
auto_dev/base.py                    60     60     0%   3-94
auto_dev/check_dependencies.py     236    236     0%   28-452
auto_dev/cli.py                      4      4     0%   3-9
auto_dev/cli_executor.py            73     73     0%   8-110
auto_dev/constants.py               56     56     0%   3-164
auto_dev/enums.py                   40     40     0%   3-61
auto_dev/exceptions.py               8      8     0%   4-32
auto_dev/fmt.py                     59     59     0%   3-112
auto_dev/lint.py                     7      7     0%   3-27
=======
auto_dev/base.py                    60      3    95%   79, 89-90
auto_dev/check_dependencies.py     229    229     0%   26-440
auto_dev/cli.py                      4      1    75%   9
auto_dev/cli_executor.py            71     35    51%   31, 47, 53-55, 57-60, 64-97
auto_dev/constants.py               58      0   100%
auto_dev/enums.py                   40      0   100%
auto_dev/exceptions.py               8      0   100%
auto_dev/fmt.py                     59     43    27%   16-17, 21-22, 27-45, 50, 60-61, 66-80, 85-97, 102-112
auto_dev/lint.py                     5      2    60%   12-26
>>>>>>> 2086c9af
auto_dev/local_fork.py              52     52     0%   3-95
auto_dev/scaffolder.py              19      4    79%   25, 29, 34, 39
auto_dev/test.py                    15     10    33%   25-38
auto_dev/utils.py                  286    172    40%   72, 76, 111-112, 116, 129-136, 141-186, 215-220, 226-230, 239-263, 268, 275-277, 282, 287, 313-314, 323-327, 336-338, 343-363, 368-382, 387-393, 415-417, 426, 433-461, 466-473, 478, 484-494
--------------------------------------------------------------
<<<<<<< HEAD
TOTAL                              886    886     0%
=======
TOTAL                              906    551    39%
>>>>>>> 2086c9af
<|MERGE_RESOLUTION|>--- conflicted
+++ resolved
@@ -1,17 +1,6 @@
 Name                             Stmts   Miss  Cover   Missing
 --------------------------------------------------------------
 auto_dev/__init__.py                 0      0   100%
-<<<<<<< HEAD
-auto_dev/base.py                    60     60     0%   3-94
-auto_dev/check_dependencies.py     236    236     0%   28-452
-auto_dev/cli.py                      4      4     0%   3-9
-auto_dev/cli_executor.py            73     73     0%   8-110
-auto_dev/constants.py               56     56     0%   3-164
-auto_dev/enums.py                   40     40     0%   3-61
-auto_dev/exceptions.py               8      8     0%   4-32
-auto_dev/fmt.py                     59     59     0%   3-112
-auto_dev/lint.py                     7      7     0%   3-27
-=======
 auto_dev/base.py                    60      3    95%   79, 89-90
 auto_dev/check_dependencies.py     229    229     0%   26-440
 auto_dev/cli.py                      4      1    75%   9
@@ -21,14 +10,9 @@
 auto_dev/exceptions.py               8      0   100%
 auto_dev/fmt.py                     59     43    27%   16-17, 21-22, 27-45, 50, 60-61, 66-80, 85-97, 102-112
 auto_dev/lint.py                     5      2    60%   12-26
->>>>>>> 2086c9af
 auto_dev/local_fork.py              52     52     0%   3-95
 auto_dev/scaffolder.py              19      4    79%   25, 29, 34, 39
 auto_dev/test.py                    15     10    33%   25-38
 auto_dev/utils.py                  286    172    40%   72, 76, 111-112, 116, 129-136, 141-186, 215-220, 226-230, 239-263, 268, 275-277, 282, 287, 313-314, 323-327, 336-338, 343-363, 368-382, 387-393, 415-417, 426, 433-461, 466-473, 478, 484-494
 --------------------------------------------------------------
-<<<<<<< HEAD
-TOTAL                              886    886     0%
-=======
-TOTAL                              906    551    39%
->>>>>>> 2086c9af
+TOTAL                              906    551    39%