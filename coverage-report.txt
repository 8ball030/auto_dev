Name                             Stmts   Miss  Cover   Missing
--------------------------------------------------------------
auto_dev/__init__.py                 0      0   100%
auto_dev/base.py                    60     60     0%   3-94
auto_dev/check_dependencies.py     236    236     0%   28-452
auto_dev/cli.py                      4      4     0%   3-9
auto_dev/cli_executor.py            73     73     0%   8-110
<<<<<<< HEAD
auto_dev/constants.py               59     59     0%   3-167
=======
auto_dev/constants.py               56     56     0%   3-164
>>>>>>> dc32e082
auto_dev/enums.py                   40     40     0%   3-61
auto_dev/exceptions.py               8      8     0%   4-32
auto_dev/fmt.py                     59     59     0%   3-112
auto_dev/lint.py                     7      7     0%   3-27
auto_dev/local_fork.py              52     52     0%   3-95
auto_dev/test.py                    16     16     0%   3-39
auto_dev/utils.py                  275    275     0%   3-473
--------------------------------------------------------------
<<<<<<< HEAD
TOTAL                              889    889     0%
=======
TOTAL                              886    886     0%
>>>>>>> dc32e082
<|MERGE_RESOLUTION|>--- conflicted
+++ resolved
@@ -5,11 +5,7 @@
 auto_dev/check_dependencies.py     236    236     0%   28-452
 auto_dev/cli.py                      4      4     0%   3-9
 auto_dev/cli_executor.py            73     73     0%   8-110
-<<<<<<< HEAD
-auto_dev/constants.py               59     59     0%   3-167
-=======
 auto_dev/constants.py               56     56     0%   3-164
->>>>>>> dc32e082
 auto_dev/enums.py                   40     40     0%   3-61
 auto_dev/exceptions.py               8      8     0%   4-32
 auto_dev/fmt.py                     59     59     0%   3-112
@@ -18,8 +14,4 @@
 auto_dev/test.py                    16     16     0%   3-39
 auto_dev/utils.py                  275    275     0%   3-473
 --------------------------------------------------------------
-<<<<<<< HEAD
-TOTAL                              889    889     0%
-=======
-TOTAL                              886    886     0%
->>>>>>> dc32e082
+TOTAL                              886    886     0%