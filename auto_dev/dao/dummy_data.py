"""Generate dummy data for the given models."""

import re
from typing import TYPE_CHECKING, Any


if TYPE_CHECKING:
    from collections.abc import Callable


def generate_ethereum_address() -> str:
    """Generates a deterministic Ethereum address."""
    return "0xETHEREUM_ADDRESS" + "0" * 24


def generate_boolean() -> bool:
    """Generates a deterministic boolean value."""
    return True


<<<<<<< HEAD
def generate_string() -> str:
    """Generates a deterministic string."""
    return "STRING_VALUE"


=======
>>>>>>> 2e9c683c
def generate_integer() -> int:
    """Generates a deterministic integer."""
    return 42


def generate_string() -> str:
    """Generates a random string."""
    return "".join(random.choices("abcdefghijklmnopqrstuvwxyz", k=10))  # noqa: S311


def generate_number() -> float:
    """Generates a deterministic float number."""
    return 42.0


def generate_chain_id() -> str:
    """Generates a deterministic chain ID."""
    return "1"


def generate_dummy_data(models: dict[str, Any], num_instances: int = 5) -> dict[str, list[dict[str, Any]]]:
    """Generate dummy data for the given models."""
    dummy_data = {}
    for model_name, model_schema in models.items():
        dummy_data[model_name] = [_generate_model_dummy_data(model_schema) for _ in range(num_instances)]
    return dummy_data


def _generate_model_dummy_data(model_schema: dict[str, Any]) -> dict[str, Any]:
    properties = model_schema.get("properties", {})
    dummy_instance = {}
    for prop_name, prop_schema in properties.items():
        if prop_schema.get("type") == "array":
            dummy_instance[prop_name] = [_generate_property_dummy_data(prop_schema["items"]) for _ in range(3)]
        else:
            dummy_instance[prop_name] = _generate_property_dummy_data(prop_schema)
    return dummy_instance


def _generate_property_dummy_data(prop_schema: dict[str, Any], prop_name: str = "") -> Any:
    prop_type = prop_schema.get("type", "string")

    normalized_prop_name = normalize_property_name(prop_name)

    substring_property_generators: dict[str, Callable[[], Any]] = {
        "wallet_address": generate_ethereum_address,
        "token_id": generate_ethereum_address,
        "chain_id": generate_chain_id,
    }

    for substring, generator in substring_property_generators.items():
        if substring in normalized_prop_name:
            return generator()

    type_generators: dict[str, Callable[[], Any]] = {
        "string": generate_string,
        "integer": generate_integer,
        "number": generate_number,
        "boolean": generate_boolean,
        "array": lambda: _generate_array_dummy_data(prop_schema),
        "object": lambda: _generate_model_dummy_data(prop_schema),
    }

    return type_generators.get(prop_type, lambda: None)()


def _generate_model_dummy_data(model_schema: dict[str, Any]) -> dict[str, Any]:
    """Generates dummy data for an object/model based on its schema."""
    properties = model_schema.get("properties", {})
    dummy_instance = {}
    for prop_name, prop_schema in properties.items():
        if prop_schema.get("type") == "array":
            dummy_instance[prop_name] = _generate_array_dummy_data(prop_schema)
        else:
            dummy_instance[prop_name] = _generate_property_dummy_data(prop_schema, prop_name)
    return dummy_instance


def _generate_array_dummy_data(prop_schema: dict[str, Any]) -> list[Any]:
    item_schema = prop_schema.get("items", {})
    return [_generate_model_dummy_data(item_schema) for _ in range(2)]


def generate_single_dummy_data(model_schema: dict[str, Any]) -> dict[str, Any]:
    """Generate a single instance of dummy data for the given model schema."""
    return _generate_model_dummy_data(model_schema)


def generate_aggregated_dummy_data(models: dict[str, Any], num_items: int = 5) -> dict[str, Any]:
    """Generate aggregated dummy data for the given models."""
    aggregated_data = {}
    for model_name, model_schema in models.items():
        if model_schema.get("type") == "array":
            max_items = model_schema.get("maxItems")
            num_items_to_generate = min(num_items, max_items) if max_items is not None else num_items
            aggregated_data[model_name] = [
                generate_single_dummy_data(model_schema["items"]) for _ in range(num_items_to_generate)
            ]
        else:
            aggregated_data[model_name] = {
                str(i): generate_single_dummy_data(model_schema) for i in range(1, num_items + 1)
            }
    return aggregated_data


def normalize_property_name(prop_name: str) -> str:
    """Normalize the property name to snake_case."""
    prop_name = prop_name.replace("-", "_")
    return re.sub(r"(?<!^)(?=[A-Z])", "_", prop_name).lower()<|MERGE_RESOLUTION|>--- conflicted
+++ resolved
@@ -18,14 +18,11 @@
     return True
 
 
-<<<<<<< HEAD
 def generate_string() -> str:
     """Generates a deterministic string."""
     return "STRING_VALUE"
 
 
-=======
->>>>>>> 2e9c683c
 def generate_integer() -> int:
     """Generates a deterministic integer."""
     return 42
