"""Generate dummy data for the given models."""

import re
from typing import Any


TYPE_TO_GENERATORS = {
    "string": lambda: "STRING_VALUE",
    "integer": lambda: 42,
    "number": lambda: 42.0,
    "boolean": lambda: True,
    "address": lambda: "0x" + "0" * 40,
}


def generate_dummy_data(models: dict[str, Any], num_instances: int = 5) -> dict[str, list[dict[str, Any]]]:
    """Generate dummy data for the given models."""
    dummy_data = {}
    for model_name, model_schema in models.items():
        dummy_data[model_name] = [_generate_model_dummy_data(model_schema) for _ in range(num_instances)]
    return dummy_data


<<<<<<< HEAD
def _generate_property_dummy_data(prop_schema: dict[str, Any]) -> Any:
=======
def _generate_model_dummy_data(model_schema: dict[str, Any]) -> dict[str, Any]:
    properties = model_schema.get("properties", {})
    dummy_instance = {}
    for prop_name, prop_schema in properties.items():
        if prop_schema.get("type") == "array":
            dummy_instance[prop_name] = [_generate_property_dummy_data(prop_schema["items"]) for _ in range(3)]
        else:
            dummy_instance[prop_name] = _generate_property_dummy_data(prop_schema)
    return dummy_instance


def _generate_property_dummy_data(prop_schema: dict[str, Any], prop_name: str = "") -> Any:
>>>>>>> 5dccddfb
    prop_type = prop_schema.get("type", "string")

    match prop_type:
        case "array":
            return [_generate_property_dummy_data(prop_schema["items"])]
        case "object":
            return _generate_model_dummy_data(prop_schema)
        case _:
            generator = TYPE_TO_GENERATORS.get(prop_type)
            if generator is None:
                msg = f"Unsupported type: {prop_type}"
                raise ValueError(msg)
            return generator()


def _generate_model_dummy_data(model_schema: dict[str, Any]) -> dict[str, Any]:
    """Generates dummy data for an object/model based on its schema."""
    properties = model_schema.get("properties", {})
    dummy_instance = {}
    for prop_name, prop_schema in properties.items():
        if prop_schema.get("type") == "array":
            dummy_instance[prop_name] = _generate_array_dummy_data(prop_schema)
        else:
            dummy_instance[prop_name] = _generate_property_dummy_data(prop_schema)
    return dummy_instance


def _generate_array_dummy_data(prop_schema: dict[str, Any]) -> list[Any]:
    item_schema = prop_schema.get("items", {})
    return [_generate_model_dummy_data(item_schema)]


def generate_single_dummy_data(model_schema: dict[str, Any]) -> dict[str, Any]:
    """Generate a single instance of dummy data for the given model schema."""
    return _generate_model_dummy_data(model_schema)


def generate_aggregated_dummy_data(models: dict[str, Any], num_items: int = 1) -> dict[str, Any]:
    """Generate aggregated dummy data for the given models."""
    aggregated_data = {}
    for model_name, model_schema in models.items():
        if model_schema.get("type") == "array":
            max_items = model_schema.get("maxItems")
            num_items_to_generate = min(num_items, max_items) if max_items is not None else num_items
            aggregated_data[model_name] = [
                generate_single_dummy_data(model_schema["items"]) for _ in range(num_items_to_generate)
            ]
        else:
            aggregated_data[model_name] = {"1": generate_single_dummy_data(model_schema)}
    return aggregated_data


def normalize_property_name(prop_name: str) -> str:
    """Normalize the property name to snake_case."""
    prop_name = prop_name.replace("-", "_")
    return re.sub(r"(?<!^)(?=[A-Z])", "_", prop_name).lower()<|MERGE_RESOLUTION|>--- conflicted
+++ resolved
@@ -21,9 +21,6 @@
     return dummy_data
 
 
-<<<<<<< HEAD
-def _generate_property_dummy_data(prop_schema: dict[str, Any]) -> Any:
-=======
 def _generate_model_dummy_data(model_schema: dict[str, Any]) -> dict[str, Any]:
     properties = model_schema.get("properties", {})
     dummy_instance = {}
@@ -36,7 +33,6 @@
 
 
 def _generate_property_dummy_data(prop_schema: dict[str, Any], prop_name: str = "") -> Any:
->>>>>>> 5dccddfb
     prop_type = prop_schema.get("type", "string")
 
     match prop_type:
