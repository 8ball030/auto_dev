--- conflicted
+++ resolved
@@ -274,17 +274,11 @@
                     f"handle_{method.lower()}_{path.lstrip('/').replace('/', '_').replace('{', '').replace('}', '')}"
                 )
                 params = []
-<<<<<<< HEAD
 
                 path_params = [param.strip('{}') for param in path.split('/') if param.startswith('{') and param.endswith('}')]
                 params.extend(path_params)
 
                 if method.lower() in ["post", "put", "patch", "delete"]:
-=======
-                if "{" in path:
-                    params.append("id")
-                if method.lower() in {"post", "put", "patch", "delete"}:
->>>>>>> ef9fb48e
                     params.append("body")
 
                 param_str: str = ", ".join(["self", *params])
