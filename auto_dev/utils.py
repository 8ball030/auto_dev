--- conflicted
+++ resolved
@@ -38,30 +38,16 @@
         rich_tracebacks=True,
         markup=True,
     )
-<<<<<<< HEAD
-
-    # Setting the time format to just the 24 hours minutes and seconds
+
     datefmt = "%H:%M:%S"
-
-    # Basic configuration for the logging
-=======
-    datefmt = "%H:%M:%S"
->>>>>>> 3332a371
     logging.basicConfig(
         level=getattr(logging, log_level.upper(), "INFO"),
         datefmt=datefmt,
         format="%(levelname)s - %(message)s",
         handlers=[handler],
     )
-<<<<<<< HEAD
-
     log = logging.getLogger(name)
     log.setLevel(getattr(logging, log_level.upper(), "INFO"))
-
-=======
-    log = logging.getLogger(name)
-    log.setLevel(getattr(logging, log_level.upper(), "INFO"))
->>>>>>> 3332a371
     return log
 
 
