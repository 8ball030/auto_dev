"""
Utilities for auto_dev.
"""
import json
import logging
import os
import shutil
import subprocess
import tempfile
from contextlib import contextmanager
from functools import reduce
from glob import glob
from pathlib import Path
from typing import Any, Callable, Optional, Union

import rich_click as click
import yaml
from aea.cli.utils.config import get_registry_path_from_cli_config
from aea.cli.utils.context import Context
from aea.configurations.base import AgentConfig
from rich.logging import RichHandler

from .constants import AUTONOMY_PACKAGES_FILE, DEFAULT_ENCODING, FileType


def get_logger(name: str = __name__, log_level: str = "INFO") -> logging.Logger:
    """
    Get the configured logger.

    Args:
        name (str): The name of the logger.
        log_level (str): The logging level.

    Returns:
        logging.Logger: Configured logger instance.
    """
    handler = RichHandler(
        rich_tracebacks=True,
        markup=True,
    )

    # Setting the time format to just the 24 hours minutes and seconds
    datefmt = "%H:%M:%S"
<<<<<<< HEAD

    # Basic configuration for the logging
    logging.basicConfig(
        level=getattr(logging, log_level.upper(), "INFO"),
        datefmt=datefmt,
        format="%(levelname)s - %(message)s",
        handlers=[handler],
    )
=======
    logging.basicConfig(level="NOTSET", datefmt=datefmt, handlers=[handler])
>>>>>>> 21b4a7dc

    log = logging.getLogger(name)
    log.setLevel(getattr(logging, log_level.upper(), "INFO"))

    return log


def get_packages():
    """Get the packages file."""
    with open(AUTONOMY_PACKAGES_FILE, "r", encoding=DEFAULT_ENCODING) as file:
        packages = json.load(file)
    dev_packages = packages["dev"]
    results = []
    for package in dev_packages:
        component_type, author, component_name, _ = package.split("/")
        package_path = Path(f"packages/{author}/{component_type}s/{component_name}")
        if not package_path.exists():
            raise FileNotFoundError(f"Package {package} not found at: {package_path} does not exist")
        results.append(package_path)
    return results


def has_package_code_changed(package_path: Path):
    """
    We use git to effectively check if the code has changed.
    We filter out any files that are ;
    - not tracked by git
    - have no changes to the code in;
      - the package itself
      - the tests for the package

    """
    if not package_path.exists():
        raise FileNotFoundError(f"Package {package_path} does not exist")
    command = f"git status --short {package_path}"
    result = subprocess.run(command, shell=True, stdout=subprocess.PIPE, stderr=subprocess.PIPE, check=False)
    changed_files = [f for f in result.stdout.decode().split("\n") if f != '']
    changed_files = [f.replace(" M ", "") for f in changed_files]
    changed_files = [f.replace("?? ", "") for f in changed_files]
    return changed_files


def get_paths(path: Optional[str] = None, changed_only: bool = False):
    """Get the paths."""
    if not path and not Path(AUTONOMY_PACKAGES_FILE).exists():
        raise FileNotFoundError("No path was provided and no default packages file found")
    packages = get_packages() if not path else [Path(path)]

    if path and Path(path).is_file():
        return [path]

    if changed_only:
        all_changed_files = []
        for package in packages:
            changed_files = has_package_code_changed(package)
            if changed_files:
                all_changed_files += changed_files
        packages = all_changed_files
    else:
        python_files = [glob(f"{package}/**/*py", recursive=True) for package in packages]
        if not python_files:
            return []
        packages = reduce(lambda x, y: x + y, python_files)
    if not packages:
        return []

    def filter_git_interferace_files(file_path: str):
        regexs = [
            'M  ',
        ]
        for regex in regexs:
            if regex in file_path:
                return file_path.replace(regex, "")
        return file_path

    def filter_protobuf_files(file_path: str):
        regexs = [
            '_pb2.py',
        ]
        for regex in regexs:
            if regex in file_path:
                return True
        return False

    python_files = [f for f in packages if "__pycache__" not in f and f.endswith(".py")]
    python_files = [filter_git_interferace_files(f) for f in python_files]
    python_files = [f for f in python_files if not filter_protobuf_files(f)]
    return python_files


@contextmanager
def isolated_filesystem(copy_cwd: bool = False):
    """
    Context manager to create an isolated file system.
    And to navigate to it and then to clean it up.
    """
    original_path = Path.cwd()
    with tempfile.TemporaryDirectory(dir=tempfile.gettempdir()) as temp_dir:
        temp_dir_path = Path(temp_dir).resolve()
        os.chdir(temp_dir_path)
        if copy_cwd:
            # we copy the content of the original directory into the temporary one
            for file_name in os.listdir(original_path):
                if file_name == "__pycache__":
                    continue
                file_path = Path(original_path, file_name)
                if file_path.is_file():
                    shutil.copy(file_path, temp_dir_path)
                elif file_path.is_dir():
                    shutil.copytree(file_path, Path(temp_dir, file_name))
        yield str(Path(temp_dir_path))
    os.chdir(original_path)


@contextmanager
def change_dir(target_path):
    """
    Temporarily change the working directory.
    """
    original_path = str(Path.cwd())
    try:
        os.chdir(target_path)
        yield
    finally:
        os.chdir(original_path)


@contextmanager
def restore_directory():
    """
    Ensure working directory is restored.
    """
    original_dir = os.getcwd()
    try:
        yield
    finally:
        os.chdir(original_dir)


@contextmanager
def folder_swapper(dir_a: Union[str, Path], dir_b: Union[str, Path]):
    """
    A custom context manager that swaps the contents of two folders, allows the execution of logic
    within the context, and ensures the original folder contents are restored on exit, whether due
    to success or failure.
    """

    dir_a = Path(dir_a)
    dir_b = Path(dir_b)

    if not dir_a.exists() or not dir_b.exists():
        raise FileNotFoundError("One or both of the provided directories do not exist.")

    dir_a_backup = Path(tempfile.mkdtemp()) / "backup_a"
    dir_b_backup = Path(tempfile.mkdtemp()) / "backup_b"
    shutil.copytree(dir_a, dir_a_backup)
    shutil.copytree(dir_b, dir_b_backup)

    def overwrite(source_dir: Path, target_dir: Path) -> None:
        shutil.rmtree(dir_a)
        shutil.rmtree(dir_b)
        shutil.copytree(source_dir, dir_a)
        shutil.copytree(target_dir, dir_b)

    try:
        overwrite(dir_b_backup, dir_a_backup)
        yield
    finally:
        overwrite(dir_a_backup, dir_b_backup)
        shutil.rmtree(dir_a_backup.parent)
        shutil.rmtree(dir_b_backup.parent)


def snake_to_camel(string: str):
    """
    Convert a string from snake case to camel case.
    """
    return "".join(word.capitalize() for word in string.split("_"))


def camel_to_snake(string: str):
    """
    Convert a string from camel case to snake case.
    Note: If the string is all uppercase, it will be converted to lowercase.
    """
    if string.isupper():
        return string.lower()
    return "".join("_" + c.lower() if c.isupper() else c for c in string).lstrip("_")


def remove_prefix(text: str, prefix: str) -> str:
    """str.removeprefix"""

    return text[len(prefix) :] if prefix and text.startswith(prefix) else text


def remove_suffix(text: str, suffix: str) -> str:
    """str.removesuffix"""

    return text[: -len(suffix)] if suffix and text.endswith(suffix) else text


def load_aea_ctx(func: Callable[[click.Context, ..., Any], Any]) -> Callable[[click.Context, ..., Any], Any]:
    """Load aea Context and AgentConfig if aea-config.yaml exists"""

    def wrapper(ctx: click.Context, *args, **kwargs):
        aea_config = Path("aea-config.yaml")
        if not aea_config.exists():
            raise FileNotFoundError(f"Could not find {aea_config}")

        registry_path = get_registry_path_from_cli_config()
        ctx.aea_ctx = Context(cwd=".", verbosity="INFO", registry_path=registry_path)

        agent_config_yaml = yaml.safe_load(aea_config.read_text(encoding=DEFAULT_ENCODING))
        agent_config_json = json.loads(json.dumps(agent_config_yaml))
        ctx.aea_ctx.agent_config = AgentConfig.from_json(agent_config_json)

        return func(ctx, *args, **kwargs)

    wrapper.__name__ = func.__name__

    return wrapper


def write_to_file(file_path: str, content: Any, file_type: FileType = FileType.TEXT) -> None:
    """
    Write content to a file.
    """
    try:
        with open(file_path, "w", encoding=DEFAULT_ENCODING) as f:
            if file_type == FileType.TEXT:
                f.write(content)
            elif file_type == FileType.YAML:
                if isinstance(content, list):
                    yaml.dump_all(content, f, default_flow_style=False, sort_keys=False)
                else:
                    yaml.dump(content, f, default_flow_style=False, sort_keys=False)
            elif file_type == FileType.JSON:
                json.dump(content, f, separators=(',', ':'))
            else:
                raise ValueError(f"Invalid file_type, must be one of {list(FileType)}.")
    except Exception as e:
        raise ValueError(f"Error writing to file {file_path}: {e}") from e<|MERGE_RESOLUTION|>--- conflicted
+++ resolved
@@ -38,25 +38,15 @@
         rich_tracebacks=True,
         markup=True,
     )
-
-    # Setting the time format to just the 24 hours minutes and seconds
     datefmt = "%H:%M:%S"
-<<<<<<< HEAD
-
-    # Basic configuration for the logging
     logging.basicConfig(
         level=getattr(logging, log_level.upper(), "INFO"),
         datefmt=datefmt,
         format="%(levelname)s - %(message)s",
         handlers=[handler],
     )
-=======
-    logging.basicConfig(level="NOTSET", datefmt=datefmt, handlers=[handler])
->>>>>>> 21b4a7dc
-
     log = logging.getLogger(name)
     log.setLevel(getattr(logging, log_level.upper(), "INFO"))
-
     return log
 
 
