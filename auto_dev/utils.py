--- conflicted
+++ resolved
@@ -285,7 +285,6 @@
     return text[: -len(suffix)] if suffix and text.endswith(suffix) else text
 
 
-<<<<<<< HEAD
 def load_autonolas_yaml(package_type: PackageType, directory: Optional[Union[str, Path]] = None) -> list:
     """Load a component's yaml configuration file.
 
@@ -315,24 +314,6 @@
     # I propose we we raise an issue to address ALL instances of agent loading
     config_yaml = list(yaml.safe_load_all(config_path.read_text(encoding=DEFAULT_ENCODING)))
     return config_yaml
-=======
-def load_aea_config(work_dir: str = "."):
-    """Load the aea-config.yaml file."""
-    with change_dir(work_dir):
-        aea_config = Path("aea-config.yaml")
-        if not aea_config.exists():
-            msg = f"Could not find {aea_config}"
-            raise FileNotFoundError(msg)
-
-        # Notes, we have a bit of an issue here.
-        # The loader for the agent config only loads the first document in the yaml file.
-        # We have to load all the documents in the yaml file, however, later on, we run into issues
-        # with the agent config loader not being able to load the yaml file.
-        # I propose we we raise an issue to address ALL instances of agent loading
-        agent_config_yaml = list(yaml.safe_load_all(aea_config.read_text(encoding=DEFAULT_ENCODING)))
-    return agent_config_yaml
->>>>>>> 76e37200
-
 
 def load_aea_ctx(func: Callable[[click.Context, Any, Any], Any]) -> Callable[[click.Context, Any, Any], Any]:
     """Load aea Context and AgentConfig if aea-config.yaml exists."""
