--- conflicted
+++ resolved
@@ -127,7 +127,6 @@
 
 
 @contextmanager
-<<<<<<< HEAD
 def change_dir(target_path):
     """
     Temporarily change the working directory.
@@ -172,7 +171,9 @@
         overwrite(dir_a_backup, dir_b_backup)
         shutil.rmtree(dir_a_backup.parent)
         shutil.rmtree(dir_b_backup.parent)
-=======
+
+
+@contextmanager
 def restore_directory():
     """
     Ensure working directory is restored.
@@ -210,5 +211,4 @@
 def remove_suffix(text: str, suffix: str) -> str:
     """str.removesuffix"""
 
-    return text[: -len(suffix)] if suffix and text.endswith(suffix) else text
->>>>>>> f9317553
+    return text[: -len(suffix)] if suffix and text.endswith(suffix) else text