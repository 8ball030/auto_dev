"""This module contains the service logic for publishing agents."""

import json
import shutil
from pathlib import Path

<<<<<<< HEAD
from aea.cli.eject import fingerprint_item
from aea.cli.utils.context import Context
=======
from aea.cli.eject import get_package_path
>>>>>>> ecde1091
from aea.configurations.base import PublicId, _get_default_configuration_file_name_from_type  # noqa
from aea.configurations.constants import PACKAGES, ITEM_TYPE_TO_PLURAL, DEFAULT_AEA_CONFIG_FILE
from aea.configurations.data_types import PackageId, PackageType

from auto_dev.utils import get_logger, update_author, load_autonolas_yaml
from auto_dev.constants import DEFAULT_ENCODING, DEFAULT_IPFS_HASH
from auto_dev.exceptions import OperationError
from auto_dev.workflow_manager import Task
from auto_dev.services.runner.runner import DEFAULT_VERSION, DevAgentRunner


ALREADY_EXISTS_MSG = "Agent already exists at packages {path}"
INCORRECT_PATH_MSG = "Not in an agent directory. Please run this command from an agent directory."
PACKAGES_NOT_FOUND = (
    "Packages ../packages/packages.json Please run `autonomy packages init` to initialize the registry."
)

logger = get_logger()


class PackageManager:
    """Service for managing packages.

    Args:
    ----
        verbose: Whether to show verbose output during package operations.

    """

    def __init__(
        self,
        agent_runner: DevAgentRunner = None,
        verbose: bool = False,
    ):
        self.agent_runner = agent_runner
        self.verbose = verbose

    def _update_config_with_new_id(
        self, config: dict, new_public_id: PublicId | None, component_type: str | None
    ) -> tuple[str, str]:
        """Update config with new public ID if provided.

        Args:
        ----
            config: Package configuration
            new_public_id: Optional new public ID
            component_type: Optional component type

        Returns:
        -------
            Tuple of (name, author)

        """
        if new_public_id:
            update_author(new_public_id)
            if component_type is None:
                config["agent_name"] = new_public_id.name
            else:
                config["name"] = new_public_id.name
            config["author"] = new_public_id.author

        name = config.get("agent_name") or config.get("name")
        author = config["author"]
        return name, author

    def _handle_custom_component(self, package_path: Path) -> None:
        """Handle publishing of custom components.

        Args:
        ----
            package_path: Path where component will be published

        Raises:
        ------
            OSError: If directory operations fail

        """
        # Create parent directories if they don't exist
        package_path.parent.mkdir(parents=True, exist_ok=True)
        # Copy the entire component directory to packages
        shutil.copytree(Path.cwd(), package_path, dirs_exist_ok=True)
        logger.debug(f"Copied custom component to {package_path}")

    def _handle_agent_customs(self, config: dict) -> None:
        """Handle customs when publishing an agent.

        Args:
        ----
            config: Agent configuration

        Raises:
        ------
            OSError: If directory operations fail

        """
        if "customs" not in config:
            return

        workspace_root = self._get_workspace_root()

        for package in config["customs"]:
            custom_id = PublicId.from_str(package)
            # For customs, use simplified path structure
            customs_path = Path("customs") / custom_id.name
            package_path = workspace_root / "packages" / custom_id.author / "customs" / custom_id.name
            if customs_path.exists() and not package_path.exists():
                package_path.parent.mkdir(parents=True, exist_ok=True)
                shutil.copytree(customs_path, package_path)

    def _get_workspace_root(self) -> Path:
        """Get the workspace root.

        Returns
        -------
            Path to workspace root i.e. the parent directory of the agent directory.

        """
        path = Path(DEFAULT_AEA_CONFIG_FILE)
        if not path.exists():
            raise OperationError(INCORRECT_PATH_MSG)
        if not (path.resolve().parent.parent / PACKAGES).exists():
            raise OperationError(PACKAGES_NOT_FOUND)
        return path.resolve().parent.parent

    def _run_publish_commands(self) -> None:
        """Run the AEA publish commands.

        Raises
        ------
            OperationError: If command execution fails

        """
        tasks = [
            Task(command="aea -s publish --push-missing --local"),
            Task(command="autonomy packages lock", working_dir=self._get_workspace_root()),
        ]
        for task in tasks:
            task.work()
            if task.is_failed:
                msg = f"Command failed: {task.command}"
                raise OperationError(msg)

    def _publish_internal(
        self,
        force: bool = False,
        new_public_id: PublicId | None = None,
    ) -> None:
        """Internal function to handle publishing logic.


        # Get package configuration

        Args:
        ----
            force: If True, remove existing package before publishing.
            new_public_id: Optional new public ID to publish as. Updating config as needed.
            component_type: Optional component type if publishing a component.

        Raises:
        ------
            OperationError: If publishing fails
            OSError: If file operations fail

        """
        if new_public_id:
            update_author(new_public_id)

        config, *_ = load_autonolas_yaml(PackageType.AGENT)

        (
            author,
            name,
        ) = config["author"], config["agent_name"]
        # Get package paths
        dev, third_party = self.get_all_packages()

        agent_package_id = PackageId(
            public_id=PublicId(
                author=author,
                name=name,
                version=DEFAULT_VERSION,
                package_hash=DEFAULT_IPFS_HASH,
            ),
            package_type=PackageType.AGENT,
        )
        dev[agent_package_id] = Path.cwd()

        expected_agent_path = get_package_path(
            self.packages_path,
            ITEM_TYPE_TO_PLURAL[PackageType.AGENT.value],
            agent_package_id.public_id,
            is_vendor=False,
        )
        if Path(expected_agent_path).exists():
            msg = ALREADY_EXISTS_MSG.format(path=expected_agent_path)
            logger.warning(msg)
            if force:
                logger.warning("Force flag set, removing existing agent.")
                shutil.rmtree(expected_agent_path)
            else:
                raise OperationError(msg)

        self.add_to_packages(dev, third_party, overwrite=force)
        if force:
            self.clear_if_force(dev, third_party)
        self._run_publish_commands()

    @property
    def packages_path(self) -> Path:
        """Get the packages directory path."""
        return self._get_workspace_root() / PACKAGES

    @property
    def packages_file(self) -> Path:
        """Get the packages file path."""
        return self.packages_path / "packages.json"

    def get_current_packages(self) -> tuple[list[PackageId], list[PackageId]]:
        """Get the current packages from the local registry."""
        if not self.packages_file.exists():
            raise OperationError(PACKAGES_NOT_FOUND)
        if not self.packages_file.is_file():
            msg = f"Invalid packages file at {self.packages_path}"
            raise OperationError(msg)
        return json.loads(self.packages_file.read_text(encoding=DEFAULT_ENCODING))

    def add_to_packages(
        self, dev_packages: list[PackageId], third_party_packages: list[PackageId], overwrite=True
    ) -> None:
        """Add packages to the local registry json file, using the package manager.

        Args:
        ----
            dev_packages: List of dev packages to add
            third_party_packages: List of third party packages to add

        Raises:
        ------
            OperationError: If package addition fails

        """
        data = self.get_current_packages()

        for package_id in dev_packages:
            key = package_id.to_uri_path
            if key in data["dev"] and not overwrite:
                logger.warning(f"Package already exists in dev packages: {key} skipping.")
                continue
            data["dev"][key] = package_id.package_hash
        for package_id in third_party_packages:
            key = package_id.to_uri_path
            if key in data["third_party"] and not overwrite:
                logger.warning(f"Package already exists in third party packages: {key} skipping.")
                if package_id.package_hash != data["third_party"][key]:
                    logger.warning(f"Package hash mismatch: {package_id.package_hash} != {data['third_party'][key]}")
                continue
            data["third_party"][key] = package_id.package_hash

        self.packages_file.write_text(json.dumps(data, indent=2), encoding=DEFAULT_ENCODING)

    def get_all_packages(
        self,
    ) -> tuple[list[PackageId], list[PackageId]]:
        """Get all packages in the local registry.

        Returns
        -------
            Tuple of (dev, third_party) packages

        """
        dev, third_party = {}, {}

        config, *_ = load_autonolas_yaml(PackageType.AGENT)
        for package_type in PackageType:
            if package_type in {PackageType.SERVICE, PackageType.AGENT}:
                continue
            key = ITEM_TYPE_TO_PLURAL[package_type.value]
            for public_id_str in config.get(key, []):
                public_id = PublicId.from_str(public_id_str)
                package_id = PackageId(public_id=public_id, package_type=package_type)
                third_party_path = get_package_path(Path.cwd(), package_type.value, public_id, is_vendor=True)
                dev_path = get_package_path(Path.cwd(), package_type.value, public_id, is_vendor=False)
                if Path(third_party_path).exists():
                    third_party[package_id] = third_party_path
                elif Path(dev_path).exists():
                    dev[package_id] = dev_path
        return dev, third_party

    def clear_if_force(self, dev: dict[PackageId, Path], third_party: dict[PackageId, Path]) -> None:
        """Clear the package from the packages directory if set to force.

        Args:
        ----
            dev: Dev packages
            agent_package_id: Agent package ID

        Raises:
        ------
            OSError: If directory operations fail

<<<<<<< HEAD
    def fingerprint_component(self, component_type: str, new_public_id: PublicId) -> None:
        """Fingerprint a component.

        Args:
        ----
            component_type: Type of component to fingerprint.
            new_public_id: Public ID of the component to fingerprint.

        """
        ctx = Context(
            cwd=Path.cwd(),
            verbosity="info",
            registry_path=Path.cwd() / "vendor",
        )
        fingerprint_item(ctx, str(component_type), new_public_id)

    def publish_component(
=======
        """
        for data in [dev, third_party]:
            for package_id in data:
                item_type_plural = ITEM_TYPE_TO_PLURAL[package_id.package_type.value]
                package_path = Path(
                    self.packages_path, package_id.public_id.author, item_type_plural, package_id.public_id.name
                )
                if package_path.exists():
                    shutil.rmtree(package_path)
                    logger.warning(f"Removed package at {package_path}")

    def publish_agent(
>>>>>>> ecde1091
        self,
        force: bool = False,
        new_public_id: PublicId | None = None,
    ) -> None:
        """Publish an agent.

        Args:
        ----
            force: If True, remove existing package before publishing.
            new_public_id: Optional new public ID to publish as.

        Raises:
        ------
            OperationError: if the command fails.

        """
        if not Path(DEFAULT_AEA_CONFIG_FILE).exists():
            msg = "Not in an agent directory. Please run this command from an agent directory."
            raise OperationError(msg)
        # Publish from agent directory (we're already there)
        self._publish_internal(force, new_public_id=new_public_id)<|MERGE_RESOLUTION|>--- conflicted
+++ resolved
@@ -3,13 +3,8 @@
 import json
 import shutil
 from pathlib import Path
-
-<<<<<<< HEAD
-from aea.cli.eject import fingerprint_item
 from aea.cli.utils.context import Context
-=======
-from aea.cli.eject import get_package_path
->>>>>>> ecde1091
+from aea.cli.eject import get_package_path,fingerprint_item
 from aea.configurations.base import PublicId, _get_default_configuration_file_name_from_type  # noqa
 from aea.configurations.constants import PACKAGES, ITEM_TYPE_TO_PLURAL, DEFAULT_AEA_CONFIG_FILE
 from aea.configurations.data_types import PackageId, PackageType
@@ -310,25 +305,6 @@
         ------
             OSError: If directory operations fail
 
-<<<<<<< HEAD
-    def fingerprint_component(self, component_type: str, new_public_id: PublicId) -> None:
-        """Fingerprint a component.
-
-        Args:
-        ----
-            component_type: Type of component to fingerprint.
-            new_public_id: Public ID of the component to fingerprint.
-
-        """
-        ctx = Context(
-            cwd=Path.cwd(),
-            verbosity="info",
-            registry_path=Path.cwd() / "vendor",
-        )
-        fingerprint_item(ctx, str(component_type), new_public_id)
-
-    def publish_component(
-=======
         """
         for data in [dev, third_party]:
             for package_id in data:
@@ -341,7 +317,6 @@
                     logger.warning(f"Removed package at {package_path}")
 
     def publish_agent(
->>>>>>> ecde1091
         self,
         force: bool = False,
         new_public_id: PublicId | None = None,
@@ -362,4 +337,51 @@
             msg = "Not in an agent directory. Please run this command from an agent directory."
             raise OperationError(msg)
         # Publish from agent directory (we're already there)
-        self._publish_internal(force, new_public_id=new_public_id)+        self._publish_internal(force, new_public_id=new_public_id)
+
+        logger.debug("Agent published!")
+
+    def fingerprint_component(self, component_type: str, new_public_id: PublicId) -> None:
+        """Fingerprint a component.
+
+        Args:
+        ----
+            component_type: Type of component to fingerprint.
+            new_public_id: Public ID of the component to fingerprint.
+
+        """
+        ctx = Context(
+            cwd=Path.cwd(),
+            verbosity="info",
+            registry_path=Path.cwd() / "vendor",
+        )
+        fingerprint_item(ctx, str(component_type), new_public_id)
+
+    def publish_component(
+        self,
+        component_type: str,
+        force: bool = False,
+        new_public_id: PublicId | None = None,
+    ) -> None:
+        """Publish a component.
+
+        Args:
+        ----
+            component_type: Type of component to publish (e.g., 'skill', 'connection', etc.)
+            force: If True, remove existing package before publishing.
+            new_public_id: Optional new public ID to publish as.
+
+        Raises:
+        ------
+            OperationError: if the command fails.
+
+        """
+        # Initialize registry in workspace root
+        workspace_root = self._get_workspace_root()
+        with change_dir(workspace_root):
+            self.ensure_local_registry()
+
+        # Publish from component directory
+        self._publish_internal(force, new_public_id=new_public_id, component_type=component_type)
+
+        logger.debug(f"Component {component_type} published!")