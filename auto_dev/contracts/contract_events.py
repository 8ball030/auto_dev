--- conflicted
+++ resolved
@@ -40,15 +40,9 @@
         """Return the event as a string."""
         return EVENT_TEMPLATE.substitute(
             name=camel_to_snake(self.name),
-<<<<<<< HEAD
-            params=self.inputs_with_types(),
-            args=self.args(),
-            names=[f"{camel_to_snake(i['name'])}" for i in self.inputs],
-=======
             params=("=None,".join([var.to_str_params() for var in self.vars()])) + "=None",
             args=",".join([var.to_str_arg() for var in self.vars()]),
             python_names=",".join([var.python_name() for var in self.vars()]), 
             keywords=", ".join(v.to_key_value() for v in self.vars()),
->>>>>>> 80fdd194
             camel_name=self.name,
         )