--- conflicted
+++ resolved
@@ -105,11 +105,7 @@
         result = instance.events.$camel_name().get_logs(
             fromBlock=from_block,
             toBlock=to_block,
-<<<<<<< HEAD
             argument_filters=arg_filters
-=======
-            argument_filters=filter
->>>>>>> 80fdd194
         )
         return {
             "events": result,
