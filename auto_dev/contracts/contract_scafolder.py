"""Contract scaffolder."""

import os
import json
import shutil
from dataclasses import dataclass

from auto_dev.utils import isolated_filesystem
from auto_dev.constants import DEFAULT_ENCODING
from auto_dev.cli_executor import CommandExecutor
from auto_dev.contracts.contract import Contract
from auto_dev.contracts.block_explorer import BlockExplorer


@dataclass
class ContractScaffolder:
    """Class to scaffold a contract."""

    block_explorer: BlockExplorer
    author: str = "eightballer"

    def from_abi(self, path, address: str, name: str):
        """Scaffold a contract from a file."""
        with open(path, encoding=DEFAULT_ENCODING) as file:
            abi = json.load(file)
            if isinstance(abi, dict):
                abi = abi["abi"]
        return Contract(abi=abi, name=name, address=address, author=self.author)

    def from_block_explorer(self, address: str, name: str):
        """Scaffold a contract from a block explorer."""
        abi = self.block_explorer.get_abi(address)
        return Contract(abi=abi, name=name, address=address, author=self.author)

    def generate_openaea_contract(self, contract: Contract):
        """Generate the open-aea contract.
        We will use the contract name to generate the class name.
        We need to;
        - use the temporary directory context manager.
        - create an agent
        - cd into the agent directory
        - scaffold the contract using the name.
        - create a new directory for the contract in the original directory.
        - copy the contract to the new directory.
        """
        verbose = False

        if contract.path.exists():
            msg = f"Contract {contract.name} already exists."
            raise ValueError(msg)

        init_cmd = f"aea init --author {self.author} --reset --ipfs --remote".split(" ")
        if not CommandExecutor(init_cmd).execute(verbose=verbose):
            msg = "Failed to initialise agent lib."
            raise ValueError(msg)

        with isolated_filesystem():
<<<<<<< HEAD
            if not (output := CommandExecutor("aea create myagent".split(" "))).execute(verbose=verbose):
                msg = f"Failed to create agent. {output}"
=======
            if not (output:= CommandExecutor("aea create myagent".split(" "))).execute(verbose=verbose):
                msg = f"Failed to create agent.\n{output}"
>>>>>>> 0cfb0d1f
                raise ValueError(msg)
            os.chdir("myagent")
            if not CommandExecutor(f"aea scaffold contract {contract.name}".split(" ")).execute(verbose=verbose):
                msg = "Failed to scaffold contract."
                raise ValueError(msg)

            if not contract.path.parent.exists():
                contract.path.parent.mkdir(parents=True)
            shutil.copytree(
                f"contracts/{contract.name}",
                contract.path,
            )
        return contract.path<|MERGE_RESOLUTION|>--- conflicted
+++ resolved
@@ -55,13 +55,8 @@
             raise ValueError(msg)
 
         with isolated_filesystem():
-<<<<<<< HEAD
-            if not (output := CommandExecutor("aea create myagent".split(" "))).execute(verbose=verbose):
-                msg = f"Failed to create agent. {output}"
-=======
             if not (output:= CommandExecutor("aea create myagent".split(" "))).execute(verbose=verbose):
                 msg = f"Failed to create agent.\n{output}"
->>>>>>> 0cfb0d1f
                 raise ValueError(msg)
             os.chdir("myagent")
             if not CommandExecutor(f"aea scaffold contract {contract.name}".split(" ")).execute(verbose=verbose):
