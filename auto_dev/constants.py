--- conflicted
+++ resolved
@@ -17,16 +17,11 @@
 AUTO_DEV_FOLDER = os.path.join(os.path.dirname(__file__))
 PLUGIN_FOLDER = os.path.join(AUTO_DEV_FOLDER, "commands")
 TEMPLATE_FOLDER = os.path.join(AUTO_DEV_FOLDER, "data", "repo", "templates")
-<<<<<<< HEAD
-JINJA_TEST_CUSTOM_FOLDER = os.path.join(AUTO_DEV_FOLDER, "data", "templates", "tests", "customs")
-JINJA_DAO_FOLDER = os.path.join(AUTO_DEV_FOLDER, "data", "templates", "dao")
-=======
 JINJA_TEMPLATE_FOLDER = os.path.join(
     AUTO_DEV_FOLDER,
     "data",
     "templates",
 )
->>>>>>> 9046f5ef
 
 AEA_CONFIG = get_or_create_cli_config()
 
