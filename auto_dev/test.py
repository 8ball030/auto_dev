--- conflicted
+++ resolved
@@ -1,12 +1,8 @@
 """
 Module for testing the project.
 """
-<<<<<<< HEAD
 from auto_dev.cli_executor import CommandExecutor
-=======
 from multiprocessing import cpu_count
-from .cli_executor import CommandExecutor
->>>>>>> 7730c563
 
 
 def test_path(
