--- conflicted
+++ resolved
@@ -63,24 +63,16 @@
         return command.execute(verbose=verbose)
 
     @staticmethod
-<<<<<<< HEAD
     def run_sort(path, verbose=False):
         """Run sort on the path."""
-=======
-    def run_isort(path, verbose=False):
-        """Run isort on the path."""
-        changed = isort.file(str(path))
-        return not changed
 
     @staticmethod
     def run_autoflake8(path, verbose=False):
         """Run autoflake8 on the path."""
->>>>>>> 42790a37
         command = CommandExecutor(
             [
                 "poetry",
                 "run",
-<<<<<<< HEAD
                 "ruff",
                 "check",
                 "--select",
@@ -92,18 +84,6 @@
             ]
         )
         return command.execute(verbose=verbose)
-=======
-                "autoflake8",
-                "--remove-unused-variables",
-                "--in-place",
-                "--recursive",
-                str(path),
-            ]
-        )
-        result = command.execute(verbose=verbose)
-        return result
->>>>>>> 42790a37
-
 
 def single_thread_fmt(paths, verbose, logger, remote=False):
     """Run the formatting in a single thread."""
@@ -121,7 +101,6 @@
         results[package] = result
     return results
 
-
 def multi_thread_fmt(paths, verbose, num_processes, remote=False):
     """Run the formatting in multiple threads."""
     formatter = Formatter(verbose, remote=remote)
