#!/usr/bin/env bash

set -euo pipefail

# Define versions
PROTOC_VERSION="27.2"
PROTOLINT_VERSION="0.50.0"

# Function to get the appropriate download URL based on OS and architecture
get_download_url() {
    local tool=$1
    local os=$(uname -s)
    local arch=$(uname -m)

    case "$os" in
        Linux)
            protoc_os="linux"
            protolint_os="Linux"
            ;;
        Darwin)
            protoc_os="osx"
            protolint_os="darwin"
            ;;
        *)
            echo "Unsupported OS: $os" >&2
            return 1
            ;;
    esac

    case "$arch" in
        x86_64)
            protoc_arch="x86_64"
            protolint_arch="amd64"
            ;;
        arm64|aarch64)
            protoc_arch="aarch_64"
            protolint_arch="arm64"
            ;;
        *)
            echo "Unsupported architecture: $arch" >&2
            return 1
            ;;
    esac

    if [ "$tool" = "protoc" ]; then
        if [ "$os" = "Darwin" ]; then
            echo "https://github.com/protocolbuffers/protobuf/releases/download/v${PROTOC_VERSION}/protoc-${PROTOC_VERSION}-osx-universal_binary.zip"
        else
            echo "https://github.com/protocolbuffers/protobuf/releases/download/v${PROTOC_VERSION}/protoc-${PROTOC_VERSION}-${protoc_os}-${protoc_arch}.zip"
        fi
    elif [ "$tool" = "protolint" ]; then
        echo "https://github.com/yoheimuta/protolint/releases/download/v${PROTOLINT_VERSION}/protolint_${PROTOLINT_VERSION}_${protolint_os}_${protolint_arch}.tar.gz"
    else
        echo "Unknown tool: $tool" >&2
        return 1
    fi
}

# Function to download and install a tool
install_tool() {
    local tool=$1
    local url
    url=$(get_download_url "$tool") || return 1

    echo "Installing $tool"
    local temp_dir
    temp_dir=$(mktemp -d)
    cd "$temp_dir"

    if ! wget -q "$url"; then
        echo "Failed to download $tool" >&2
        cd - > /dev/null
        rm -rf "$temp_dir"
        return 1
    fi

    local filename
    filename=$(basename "$url")

    case "$filename" in
        *.zip)
            unzip -q "$filename"
            ;;
        *.tar.gz)
            tar -xzf "$filename"
            ;;
        *)
            echo "Unsupported file format: $filename" >&2
            cd - > /dev/null
            rm -rf "$temp_dir"
            return 1
            ;;
    esac

    if [ "$tool" = "protoc" ]; then
        if ! command -v protoc &> /dev/null; then
            sudo mv bin/protoc /usr/local/bin/protoc
        else
            echo "protoc is already installed, skipping..."
        fi
    elif [ "$tool" = "protolint" ]; then
        if ! command -v protolint &> /dev/null; then
            sudo mv protolint /usr/local/bin/protolint
        else
            echo "protolint is already installed, skipping..."
        fi
    fi

    cd - > /dev/null
    rm -rf "$temp_dir"
    echo "$tool installed successfully"
}


function verify() {
    if [ $? -ne 0 ]; then
        echo "Failed to install $1" >&2
        echo 'Please make sure you have the required dependencies installed.' >&2
        exit 1
    fi
}

function install_poetry_deps() {
    local os
<<<<<<< HEAD
    local pip_executable
    local poetry_executable
    local host_poetry_executable
    host_poetry_executable=$(echo -n $(poetry env info | grep Executable |head -n 1 | awk -F: '{ print $2 }') | xargs)
    echo "Host poetry executable: $host_poetry_executable"
    echo "Setting up new poetry environment..."

    poetry env use $(which python)
    poetry_executable=$(echo -n $(poetry env info | grep Executable |head -n 1 | awk -F: '{ print $2 }') | xargs)
    echo "New poetry executable:   $poetry_executable"
=======

>>>>>>> de3bffeb
    echo "Installing package dependencies via poetry..."
    echo "Using poetry executable: $poetry_executable"
    poetry install 
    echo "Checking if aea is installed"
    poetry run aea --version
    echo "Done installing dependencies"
}
# Main execution


function set_env_file () {
    if [ ! -f ".env" ]; then
        echo "Setting up .env file"
        cp .env.template .env
    fi
}


main() {
    install_tool "protoc" || exit 1
    install_tool "protolint" || exit 1

    verify "poetry"
    verify "protoc"
    verify "protolint"
    verify "docker"

    install_poetry_deps

    echo "Installation completed successfully!"
    echo 'Initializing the author and remote for aea'
    poetry run aea init --remote --author ci > /dev/null || exit 1
    echo 'Done initializing the author and remote for aea'
    echo 'Setting up the .env file from .env.example'
    set_env_file
    echo '🎉You are ready to BUILD!🚀'
}

main<|MERGE_RESOLUTION|>--- conflicted
+++ resolved
@@ -122,7 +122,6 @@
 
 function install_poetry_deps() {
     local os
-<<<<<<< HEAD
     local pip_executable
     local poetry_executable
     local host_poetry_executable
@@ -133,9 +132,7 @@
     poetry env use $(which python)
     poetry_executable=$(echo -n $(poetry env info | grep Executable |head -n 1 | awk -F: '{ print $2 }') | xargs)
     echo "New poetry executable:   $poetry_executable"
-=======
 
->>>>>>> de3bffeb
     echo "Installing package dependencies via poetry..."
     echo "Using poetry executable: $poetry_executable"
     poetry install 
