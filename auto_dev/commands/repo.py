--- conflicted
+++ resolved
@@ -17,12 +17,8 @@
 
 import rich_click as click
 from aea.cli.utils.config import get_default_author_from_cli_config
-<<<<<<< HEAD
-from rich.progress import Progress
-=======
 from rich.progress import Progress, track
 from rich import print  # pylint: disable=W0622
->>>>>>> 3332a371
 
 from auto_dev.base import build_cli
 from auto_dev.cli_executor import CommandExecutor
@@ -158,8 +154,6 @@
     """Repository management commands."""
 
 
-<<<<<<< HEAD
-# We create a new command group
 @cli.group()
 def repo():
     """Repository management commands."""
@@ -167,9 +161,6 @@
 
 @repo.command()
 @click.argument("name", type=str, required=True)
-=======
-@repo.command()
->>>>>>> 3332a371
 @click.option(
     "-t",
     "--type-of-repo",
@@ -310,14 +301,9 @@
     ]
     commands_to_results = {}
     with Progress() as progress:
-<<<<<<< HEAD
-        task = progress.add_task("[cyan]Executing commands to lock upstream dependencies...", total=len(commands))
-        for command in commands:
-=======
         task = progress.add_task("[cyan]Executing commands dependencies...", total=len(commands))
         for command in commands:
             print(f"Executing command:\n\n    `{command}`\n")
->>>>>>> 3332a371
             cli_executor = CommandExecutor(command.split(" "))
             result = cli_executor.execute(stream=False, verbose=verbose)
             if not result:
