"""
Module to assist with repo setup and management.
contains the following commands;
    - scaffold
        - all
        - .gitignore
        . .githubworkflows
        . .README.md
        . pyproject.toml
"""

import difflib
import sys
from pathlib import Path
from shutil import rmtree

import rich_click as click
from aea.cli.utils.config import get_default_author_from_cli_config
from rich.progress import track
<<<<<<< HEAD

from auto_dev.base import build_cli
from auto_dev.cli_executor import CommandExecutor
from auto_dev.constants import (
    DEFAULT_ENCODING,
    SAMPLE_PYTHON_CLI_FILE,
    SAMPLE_PYTHON_MAIN_FILE,
    TEMPLATE_FOLDER,
    CheckResult,
)
=======
from rich.prompt import Prompt

from auto_dev.base import build_cli
from auto_dev.cli_executor import CommandExecutor
from auto_dev.constants import DEFAULT_ENCODING, SAMPLE_PYTHON_CLI_FILE, SAMPLE_PYTHON_MAIN_FILE, TEMPLATE_FOLDER
from auto_dev.enums import UserInput
>>>>>>> f34c9998
from auto_dev.utils import change_dir

AGENT_PREFIX = "AutoDev: ->: {msg}"


def execute_commands(*commands: str, verbose: bool, logger, shell: bool = False) -> None:
    """Execute commands."""
    for command in commands:
        cli_executor = CommandExecutor(command=command.split(" "))
        result = cli_executor.execute(stream=False, verbose=verbose, shell=shell)
        if not result:
            logger.error(f"Command failed: {command}")
            logger.error(f"{cli_executor.stdout}")
            logger.error(f"{cli_executor.stderr}")
            sys.exit(1)


cli = build_cli()

render_args = {
    "project_name": "test",
    "author": get_default_author_from_cli_config(),
    "email": "8ball030@gmail.com",
    "description": "",
    "version": "0.1.0",
}

TEMPLATES = {f.name: f for f in Path(TEMPLATE_FOLDER).glob("*")}


class RepoScaffolder:
    """Class to scaffold a new repo."""

    def __init__(self, type_of_repo, logger, verbose, render_overrides=None):
        self.type_of_repo = type_of_repo
        self.logger = logger
        self.verbose = verbose
        self.scaffold_kwargs = render_args
        if render_overrides:
            self.scaffold_kwargs.update(render_overrides)

    @property
    def template_files(self):
        """Get template files."""
        all_files = TEMPLATES[self.type_of_repo].rglob("*")
        results = []
        for file in all_files:
            if not file.is_file() or "__pycache__" in file.parts:
                continue
            results.append(file)
        return results

    def scaffold(
        self,
        write_files=True,
    ):
        """Scaffold files for a new repo."""

        new_repo_dir = Path.cwd()
        template_folder = TEMPLATES[self.type_of_repo]
<<<<<<< HEAD
        for file in self.template_files:
=======
        all_found_files_recursive = list(template_folder.rglob("*"))
        paths = [f for f in all_found_files_recursive if f.is_file() or f.is_dir()]
        paths = sorted(paths, key=lambda x: x.is_dir())
        for file in track(paths, description=f"Scaffolding {self.type_of_repo} repo", total=len(paths)):
            self.logger.debug(f"Scaffolding `{str(file)}`")
            if file.is_dir():
                rel_path = file.relative_to(template_folder)
                target_file_path = new_repo_dir / rel_path
                target_file_path.mkdir(parents=True, exist_ok=True)
                continue
>>>>>>> f34c9998
            rel_path = file.relative_to(template_folder)
            content = file.read_text(encoding=DEFAULT_ENCODING)
            if file.suffix == ".template":
                content = content.format(**self.scaffold_kwargs)
                target_file_path = new_repo_dir / rel_path.with_suffix("")
            else:
                target_file_path = new_repo_dir / rel_path
<<<<<<< HEAD
            self.logger.info(f"Scaffolding `{str(target_file_path)}`")
            if write_files:
                target_file_path.parent.mkdir(parents=True, exist_ok=True)
                target_file_path.write_text(content)

    def verify(
        self,
        fix_differences=False,
    ):
        """Scaffold files for a new repo."""

        template_folder = TEMPLATES[self.type_of_repo]
        results = []
        self.logger.info(f"Verifying scaffolded files for {self.type_of_repo} repo.")
        self.logger.info(f"Total number of files to verify: {len(self.template_files)}")

        for file in track(self.template_files):
            rel_path = file.relative_to(template_folder)
            content = file.read_text(encoding=DEFAULT_ENCODING)

            if file.suffix == ".template":
                content = content.format(**self.scaffold_kwargs)
                target_file_path = rel_path.with_suffix("")
            else:
                target_file_path = rel_path
            self.logger.debug(f"Scaffolding `{str(target_file_path)}`")
            actual_file = Path(target_file_path)
            actual_content = ""
            if actual_file.exists():
                actual_content = actual_file.read_text(encoding=DEFAULT_ENCODING)
            if content == actual_content:
                results.append(CheckResult.PASS)

                self.logger.debug(f"File {target_file_path} is as expected. ✅")
            else:
                self.logger.error(f"File {target_file_path} is not as expected. ❌")
                diffs = list(difflib.unified_diff(actual_content.splitlines(), content.splitlines()))
                for diff in diffs if self.verbose else []:
                    print(diff)

                if fix_differences:
                    if click.confirm("Do you want to fix the differences(y/n)?\n"):
                        self.logger.info(f"Fixing differences in {target_file_path}")
                        Path(target_file_path).write_text(content, encoding=DEFAULT_ENCODING)
                        results.append(CheckResult.MODIFIED)
                    else:
                        results.append(CheckResult.FAIL)
                else:
                    results.append(CheckResult.FAIL)
        return results
=======
            target_file_path.parent.mkdir(parents=True, exist_ok=True)
            target_file_path.write_text(content)
>>>>>>> f34c9998


@cli.command()
@click.option(
    "-t",
    "--type-of-repo",
    help="Type of repo to scaffold",
    type=click.Choice(TEMPLATES),
    required=True,
)
@click.option("-f", "--force", is_flag=True, help="Force overwrite of existing repo", default=False)
@click.option("--auto-approve", is_flag=True, help="Automatically approve all prompts", default=False)
@click.argument("name", type=str, required=True)
@click.pass_context
def repo(ctx, name, type_of_repo, force, auto_approve):
    """Create a new repo and scaffold necessary files."""

    logger = ctx.obj["LOGGER"]
    verbose = ctx.obj["VERBOSE"]
    logger.info(f"Creating a new {type_of_repo} repo.")
    render_args["project_name"] = name
    if Path(name).exists() and not force:
        logger.error(f"Repo `{name}` already exists.\n\tPlease choose a different name or use the --force flag.")
        sys.exit(1)
    if Path(name).exists() and force:
        if not auto_approve:
            warning_msg = f"Overwrite existing repo `{name}`? This will delete all existing files. 💀 "
            confirm = Prompt.ask(
                AGENT_PREFIX.format(msg=warning_msg), choices=[UserInput.YES.value, UserInput.NO.value]
            )
            if UserInput(confirm) is UserInput.NO:
                logger.info("Exiting. No changes made.")
                sys.exit(1)
        logger.info(f"Overwriting existing repo `{name}`.")
        rmtree(name)
    Path(name).mkdir(exist_ok=False, parents=True)
    with change_dir(name):
        execute_commands("git init", "git checkout -b main", verbose=verbose, logger=logger)
        assert (Path.cwd() / ".git").exists()

        scaffolder = RepoScaffolder(type_of_repo, logger, verbose)
        scaffolder.scaffold()
        if type_of_repo == "autonomy":
            logger.info("Installing host deps. This may take a while!")
            execute_commands(
                "bash ./install.sh",
                verbose=verbose,
                logger=logger,
            )
            logger.info("Initialising autonomy packages.")
            execute_commands("autonomy packages init", verbose=verbose, logger=logger)
        elif type_of_repo == "python":
            src_dir = Path(name)
            src_dir.mkdir(exist_ok=False)
            logger.debug(f"Scaffolding `{str(src_dir)}`")
            (src_dir / "__init__.py").touch()
            (src_dir / "main.py").write_text(SAMPLE_PYTHON_MAIN_FILE)
            (src_dir / "cli.py").write_text(SAMPLE_PYTHON_CLI_FILE.format(project_name=name))
        else:
            raise NotImplementedError(f"Unsupported repo type: {type_of_repo}")
        logger.info(f"{type_of_repo.capitalize()} successfully setup.")


if __name__ == "__main__":
    cli()  # pylint: disable=no-value-for-parameter<|MERGE_RESOLUTION|>--- conflicted
+++ resolved
@@ -17,8 +17,7 @@
 import rich_click as click
 from aea.cli.utils.config import get_default_author_from_cli_config
 from rich.progress import track
-<<<<<<< HEAD
-
+from rich.prompt import Prompt
 from auto_dev.base import build_cli
 from auto_dev.cli_executor import CommandExecutor
 from auto_dev.constants import (
@@ -28,14 +27,11 @@
     TEMPLATE_FOLDER,
     CheckResult,
 )
-=======
-from rich.prompt import Prompt
 
 from auto_dev.base import build_cli
 from auto_dev.cli_executor import CommandExecutor
 from auto_dev.constants import DEFAULT_ENCODING, SAMPLE_PYTHON_CLI_FILE, SAMPLE_PYTHON_MAIN_FILE, TEMPLATE_FOLDER
 from auto_dev.enums import UserInput
->>>>>>> f34c9998
 from auto_dev.utils import change_dir
 
 AGENT_PREFIX = "AutoDev: ->: {msg}"
@@ -96,20 +92,13 @@
 
         new_repo_dir = Path.cwd()
         template_folder = TEMPLATES[self.type_of_repo]
-<<<<<<< HEAD
-        for file in self.template_files:
-=======
-        all_found_files_recursive = list(template_folder.rglob("*"))
-        paths = [f for f in all_found_files_recursive if f.is_file() or f.is_dir()]
-        paths = sorted(paths, key=lambda x: x.is_dir())
-        for file in track(paths, description=f"Scaffolding {self.type_of_repo} repo", total=len(paths)):
+        for file in track(self.template_files, description=f"Scaffolding {self.type_of_repo} repo", total=len(paths)):
             self.logger.debug(f"Scaffolding `{str(file)}`")
             if file.is_dir():
                 rel_path = file.relative_to(template_folder)
                 target_file_path = new_repo_dir / rel_path
                 target_file_path.mkdir(parents=True, exist_ok=True)
                 continue
->>>>>>> f34c9998
             rel_path = file.relative_to(template_folder)
             content = file.read_text(encoding=DEFAULT_ENCODING)
             if file.suffix == ".template":
@@ -117,7 +106,6 @@
                 target_file_path = new_repo_dir / rel_path.with_suffix("")
             else:
                 target_file_path = new_repo_dir / rel_path
-<<<<<<< HEAD
             self.logger.info(f"Scaffolding `{str(target_file_path)}`")
             if write_files:
                 target_file_path.parent.mkdir(parents=True, exist_ok=True)
@@ -168,11 +156,6 @@
                 else:
                     results.append(CheckResult.FAIL)
         return results
-=======
-            target_file_path.parent.mkdir(parents=True, exist_ok=True)
-            target_file_path.write_text(content)
->>>>>>> f34c9998
-
 
 @cli.command()
 @click.option(
