"""
Module to assist with repo setup and management.
contains the following commands;
    - scaffold
        - all
        - .gitignore
        . .githubworkflows
        . .README.md
        . pyproject.toml
"""

import difflib
import sys
from dataclasses import dataclass
from pathlib import Path
from typing import List

import rich_click as click
from aea.cli.utils.config import get_default_author_from_cli_config
<<<<<<< HEAD
from rich.progress import Progress
=======
from rich.progress import track
>>>>>>> 21b4a7dc

from auto_dev.base import build_cli
from auto_dev.cli_executor import CommandExecutor
from auto_dev.constants import (
    DEFAULT_ENCODING,
    SAMPLE_PYTHON_CLI_FILE,
    SAMPLE_PYTHON_MAIN_FILE,
    TEMPLATE_FOLDER,
    CheckResult,
)
from auto_dev.utils import change_dir


def execute_commands(*commands: str, verbose: bool, logger, shell: bool = False) -> None:
    """Execute commands."""
    for command in commands:
        cli_executor = CommandExecutor(command=command.split(" "))
        result = cli_executor.execute(stream=False, verbose=verbose, shell=shell)
        if not result:
            logger.error(f"Command failed: {command}")
            logger.error(f"{cli_executor.stdout}")
            logger.error(f"{cli_executor.stderr}")
            sys.exit(1)


cli = build_cli()

render_args = {
    "project_name": "test",
    "author": get_default_author_from_cli_config(),
    "email": "8ball030@gmail.com",
    "description": "",
    "version": "0.1.0",
}

TEMPLATES = {f.name: f for f in Path(TEMPLATE_FOLDER).glob("*")}


class RepoScaffolder:
    """Class to scaffold a new repo."""

    def __init__(self, type_of_repo, logger, verbose, render_overrides=None):
        self.type_of_repo = type_of_repo
        self.logger = logger
        self.verbose = verbose
        self.scaffold_kwargs = render_args
        if render_overrides:
            self.scaffold_kwargs.update(render_overrides)

    @property
    def template_files(self):
        """Get template files."""
        all_files = TEMPLATES[self.type_of_repo].rglob("*")
        results = []
        for file in all_files:
            if not file.is_file() or "__pycache__" in file.parts:
                continue
            results.append(file)
        return results

    def scaffold(
        self,
        write_files=True,
    ):
        """Scaffold files for a new repo."""

        new_repo_dir = Path.cwd()
        template_folder = TEMPLATES[self.type_of_repo]
        for file in self.template_files:
            rel_path = file.relative_to(template_folder)
            content = file.read_text(encoding=DEFAULT_ENCODING)

            if file.suffix == ".template":
                content = content.format(**self.scaffold_kwargs)
                target_file_path = new_repo_dir / rel_path.with_suffix("")
            else:
                target_file_path = new_repo_dir / rel_path
            self.logger.info(f"Scaffolding `{str(target_file_path)}`")
            if write_files:
                target_file_path.parent.mkdir(parents=True, exist_ok=True)
                target_file_path.write_text(content)

    def verify(
        self,
        fix_differences=False,
    ):
        """Scaffold files for a new repo."""

        template_folder = TEMPLATES[self.type_of_repo]
        results = []
        self.logger.info(f"Verifying scaffolded files for {self.type_of_repo} repo.")
        self.logger.info(f"Total number of files to verify: {len(self.template_files)}")

        for file in track(self.template_files):
            rel_path = file.relative_to(template_folder)
            content = file.read_text(encoding=DEFAULT_ENCODING)

            if file.suffix == ".template":
                content = content.format(**self.scaffold_kwargs)
                target_file_path = rel_path.with_suffix("")
            else:
                target_file_path = rel_path
            self.logger.debug(f"Scaffolding `{str(target_file_path)}`")
            actual_file = Path(target_file_path)
            actual_content = ""
            if actual_file.exists():
                actual_content = actual_file.read_text(encoding=DEFAULT_ENCODING)
            if content == actual_content:
                results.append(CheckResult.PASS)

                self.logger.debug(f"File {target_file_path} is as expected. ✅")
            else:
                self.logger.error(f"File {target_file_path} is not as expected. ❌")
                diffs = list(difflib.unified_diff(actual_content.splitlines(), content.splitlines()))
                for diff in diffs if self.verbose else []:
                    print(diff)

                if fix_differences:
                    if click.confirm("Do you want to fix the differences(y/n)?\n"):
                        self.logger.info(f"Fixing differences in {target_file_path}")
                        Path(target_file_path).write_text(content, encoding=DEFAULT_ENCODING)
                        results.append(CheckResult.MODIFIED)
                    else:
                        results.append(CheckResult.FAIL)
                else:
                    results.append(CheckResult.FAIL)
        return results


# We create a new command group
@cli.group()
def repo():
    """Repository management commands."""


@repo.command()
@click.option(
    "-t",
    "--type-of-repo",
    help="Type of repo to scaffold",
    type=click.Choice(TEMPLATES),
    required=True,
)
@click.argument("name", type=str, required=True)
def scaffold(ctx, name, type_of_repo):
    """Create a new repo and scaffold necessary files."""

    logger = ctx.obj["LOGGER"]
    verbose = ctx.obj["VERBOSE"]
    logger.info(f"Creating a new {type_of_repo} repo.")

    # this is important, since repo is expected to contain a nested folder
    # with the same name in order to be listed in pyproject.toml under packages
    render_args["project_name"] = name
    Path(name).mkdir(exist_ok=False)

    with change_dir(name):
        execute_commands("git init", "git checkout -b main", verbose=verbose, logger=logger)
        assert (Path.cwd() / ".git").exists()

        scaffolder = RepoScaffolder(type_of_repo, logger, verbose)
        scaffolder.scaffold()
        if type_of_repo == "autonomy":
            logger.info("Installing host deps. This may take a while!")
            execute_commands(
                "bash ./install.sh",
                verbose=verbose,
                logger=logger,
            )
            logger.info("Initialising autonomy packages.")
            execute_commands("autonomy packages init", verbose=verbose, logger=logger)
        elif type_of_repo == "python":
            src_dir = Path(name)
            src_dir.mkdir(exist_ok=False)
            logger.info(f"Scaffolding `{str(src_dir)}`")
            (src_dir / "__init__.py").touch()
            (src_dir / "main.py").write_text(SAMPLE_PYTHON_MAIN_FILE)
            (src_dir / "cli.py").write_text(SAMPLE_PYTHON_CLI_FILE.format(project_name=name))
        else:
            raise NotImplementedError(f"Unsupported repo type: {type_of_repo}")

        logger.info(f"{type_of_repo.capitalize()} successfully setup.")


@dataclass(frozen=True)
class AutonomyVersionSet:
    """Class to represent a set of autonomy versions."""

    dependencies = {
        "open-autonomy": '==0.15.2',
        "open-aea-test-autonomy": '==0.15.2',
        "open-aea-ledger-ethereum": "==1.55.0",
        "open-aea-ledger-solana": "==1.55.0",
        "open-aea-ledger-cosmos": "==1.55.0",
        "open-aea-cli-ipfs": "==1.55.0",
    }


def update_against_version_set(logger, dry_run: bool = False) -> List[str]:
    """
    Update the dependencies in the pyproject.toml file against the version set.
    """
    pyproject = Path("pyproject.toml")
    if not pyproject.exists():
        logger.error("No pyproject.toml found in current directory.")
        sys.exit(1)
    # We read in the contents of the file
    content = pyproject.read_text(encoding=DEFAULT_ENCODING)
    # We split the content by lines
    lines = content.split("\n")
    # We find the index of the dependencies section
    start_index = lines.index("[tool.poetry.dependencies]") + 1
    # We find the index of the end of the dependencies section
    end_index = start_index + 1

    for i in range(start_index + 1, len(lines)):
        if lines[i].startswith("["):
            end_index = i
            break
    # We extract the dependencies section
    dependencies = lines[start_index:end_index]
    # We extract the dependencies
    dependencies = [dep.split("=")[0].strip() for dep in dependencies if dep.strip()]
    # We create a new set of dependencies
    new_dependencies = AutonomyVersionSet().dependencies
    # We update the dependencies
    updates = []
    for dep in dependencies:
        # We check if the dependency is in the new set of dependencies and if the version string is in the line.
        if dep in new_dependencies and new_dependencies[dep] not in lines[start_index + dependencies.index(dep)]:
            # We update the version string
            lines[start_index + dependencies.index(dep)] = f'{dep} = "{new_dependencies[dep]}"'
            updates.append(dep)
    if updates:
        logger.info("The following dependencies have been updated:")
        for dep in updates:
            logger.info(f"{dep} -> {new_dependencies[dep]}")
    if not dry_run:
        with open("pyproject.toml", "w", encoding=DEFAULT_ENCODING) as f:
            f.write("\n".join(lines))
    return updates


@repo.command()
@click.option(
    "--lock",
    is_flag=True,
    help="Lock the dependencies after updating.",
    default=False,
)
@click.pass_context
def update_deps(ctx, lock: bool):
    """
    Update dependencies in the current repo.
    """
    logger = ctx.obj["LOGGER"]
    verbose = ctx.obj["VERBOSE"]
    # We read in the pyproject.toml file
    logger.info("Locking dependency file to ensure consistency.")
    # We use rich to display a spinner / progress bar
    updates = update_against_version_set(
        logger,
        dry_run=False,
    )
    if not updates:
        logger.info("No dependencies to update... Checking for changes.")
    if not lock:
        logger.info("Dependencies updated.")
        return
    commands = [
        "poetry update",
        "poetry lock --no-cache",
        "git status --porcelain",
    ]
    commands_to_results = {}
    with Progress() as progress:
        task = progress.add_task("[cyan]Executing commands dependencies...", total=len(commands))
        for command in commands:
            cli_executor = CommandExecutor(command.split(" "))
            result = cli_executor.execute(stream=False, verbose=verbose)
            if not result:
                logger.error(f"Command failed: {command}")
                logger.error(f"{cli_executor.stdout}")
                logger.error(f"{cli_executor.stderr}")
                sys.exit(1)
            commands_to_results[command] = result
            progress.advance(task)
    logger.info("Dependencies locked.")
    # We check if there are differences in the file
    if commands_to_results["git status --porcelain"]:
        logger.info("Changes detected in the dependency file.")
        logger.info("Please commit the changes to ensure consistency.")
        sys.exit(1)
    else:
        logger.info("No changes detected in the dependency file.")
        logger.info("Dependency file is up to date.")


if __name__ == "__main__":
    cli()  # pylint: disable=no-value-for-parameter<|MERGE_RESOLUTION|>--- conflicted
+++ resolved
@@ -17,11 +17,7 @@
 
 import rich_click as click
 from aea.cli.utils.config import get_default_author_from_cli_config
-<<<<<<< HEAD
-from rich.progress import Progress
-=======
-from rich.progress import track
->>>>>>> 21b4a7dc
+from rich.progress import Progress, track
 
 from auto_dev.base import build_cli
 from auto_dev.cli_executor import CommandExecutor
