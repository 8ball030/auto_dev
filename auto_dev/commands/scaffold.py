--- conflicted
+++ resolved
@@ -8,11 +8,8 @@
 
 """
 
-<<<<<<< HEAD
 import enum
-=======
 import sys
->>>>>>> 4b458973
 from pathlib import Path
 
 import yaml
