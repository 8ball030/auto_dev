"""
Module to allow the scaffolding of contracts.
Contains a BlockExplorer class to allow the user to interact with
the blockchain explorer.

Also contains a Contract, which we will use to allow the user to;
- generate the open-aea contract class.
- generate the open-aea contract tests.

"""

from pathlib import Path
<<<<<<< HEAD
=======

>>>>>>> f9317553
import rich_click as click
import yaml
from aea.configurations.constants import DEFAULT_AEA_CONFIG_FILE

from auto_dev.base import build_cli
from auto_dev.cli_executor import CommandExecutor
from auto_dev.constants import DEFAULT_ENCODING, BASE_FSM_SKILLS
from auto_dev.contracts.block_explorer import BlockExplorer
from auto_dev.contracts.contract_scafolder import ContractScaffolder
from auto_dev.utils import camel_to_snake, remove_suffix

<<<<<<< HEAD
from auto_dev.connections.scaffolder import ConnectionScaffolder

cli = build_cli()
=======
>>>>>>> f9317553

cli = build_cli()

# we have a new command group called scaffold.
@cli.group()
def scaffold():
    """
    Scaffold a (set of) components.
    """


@scaffold.command()
@click.argument("address", default=None, required=False)
@click.argument("name", default=None, required=False)
@click.option("--from-file", default=None, help="Ingest a file containing a list of addresses and names.")
@click.option("--block-explorer-url", default="https://api.etherscan.io/api")
@click.option("--block-explorer-api-key", required=True)
@click.option("--read-functions", default=None, help="Comma separated list of read functions to scaffold.")
@click.option("--write-functions", default=None, help="Comma separated list of write functions to scaffold.")
@click.pass_context
def contract(  # pylint: disable=R0914
    ctx, address, name, block_explorer_url, block_explorer_api_key, read_functions, write_functions, from_file
):
    """
    Scaffold a contract.
    """
    logger = ctx.obj["LOGGER"]
    if address is None and name is None and from_file is None:
        logger.error("Must provide either an address and name or a file containing a list of addresses and names.")
        return
    if from_file is not None:
        with open(from_file, "r", encoding=DEFAULT_ENCODING) as file_pointer:
            yaml_dict = yaml.safe_load(file_pointer)
        for contract_name, contract_address in yaml_dict["contracts"].items():
            ctx.invoke(
                contract,
                address=str(contract_address),
                name=camel_to_snake(contract_name),
                block_explorer_url=yaml_dict["block_explorer_url"],
                block_explorer_api_key=block_explorer_api_key,
                read_functions=read_functions,
                write_functions=write_functions,
            )

        return
    logger.info(f"Using block explorer url: {block_explorer_url}")
    logger.info(f"Scaffolding contract at address: {address} with name: {name}")

    block_explorer = BlockExplorer(block_explorer_url, block_explorer_api_key)
    scaffolder = ContractScaffolder(block_explorer=block_explorer)
    logger.info("Getting abi from block explorer.")
    new_contract = scaffolder.from_block_explorer(address, name)
    logger.info("Generating openaea contract with aea scaffolder.")
    contract_path = scaffolder.generate_openaea_contract(new_contract)
    logger.info("Writing abi to file, Updating contract.yaml with build path. Parsing functions.")
    new_contract.process()
    logger.info("Read Functions:")
    for function in new_contract.read_functions:
        logger.info(f"    {function.name}")
    logger.info("Write Functions:")
    for function in new_contract.write_functions:
        logger.info(f"    {function.name}")

    logger.info(f"New contract scaffolded at {contract_path}")


@scaffold.command()
<<<<<<< HEAD
@click.argument("name", default=None, required=True)
@click.option("--protocol", default=None, required=False, help="a text file containing a protocol specification.")
@click.pass_context
def connection(  # pylint: disable=R0914
    ctx, name, protocol,
):
    """
    Scaffold a connection.
    """
    logger = ctx.obj["LOGGER"]
    verbose = ctx.obj["VERBOSE"]

    scaffolder = ConnectionScaffolder(name, protocol, logger=logger, verbose=verbose)
    scaffolder.generate()

    connection_path = Path.cwd() / "connections" / name
    logger.info(f"New connection scaffolded at {connection_path}")
=======
@click.option("--spec", default=None, required=False)
def fsm(spec):
    """
    Scaffold a FSM.

    usage: `adev scaffold fsm [--spec fsm_specification.yaml]`
    """

    if not Path(DEFAULT_AEA_CONFIG_FILE).exists():
        raise ValueError(f"No {DEFAULT_AEA_CONFIG_FILE} found in current directory")

    for skill, ipfs_hash in BASE_FSM_SKILLS.items():
        command = CommandExecutor(["autonomy", "add", "skill", ipfs_hash])
        result = command.execute(verbose=True)
        if not result:
            raise ValueError(f"Adding failed for skill: {skill}")

    if not spec:
        return

    path = Path(spec)
    if not path.exists():
        raise click.ClickException(f"Specified spec '{path}' does not exist.")

    fsm_spec = yaml.safe_load(path.read_text(encoding=DEFAULT_ENCODING))
    name = camel_to_snake(remove_suffix(fsm_spec["label"], "App"))

    command = CommandExecutor(["autonomy", "scaffold", "fsm", name, "--spec", str(spec)])
    result = command.execute(verbose=True)
    if not result:
        raise ValueError(f"FSM scaffolding failed for spec: {spec}")
>>>>>>> f9317553


if __name__ == "__main__":
    cli()  # pylint: disable=no-value-for-parameter<|MERGE_RESOLUTION|>--- conflicted
+++ resolved
@@ -10,10 +10,6 @@
 """
 
 from pathlib import Path
-<<<<<<< HEAD
-=======
-
->>>>>>> f9317553
 import rich_click as click
 import yaml
 from aea.configurations.constants import DEFAULT_AEA_CONFIG_FILE
@@ -25,12 +21,8 @@
 from auto_dev.contracts.contract_scafolder import ContractScaffolder
 from auto_dev.utils import camel_to_snake, remove_suffix
 
-<<<<<<< HEAD
+
 from auto_dev.connections.scaffolder import ConnectionScaffolder
-
-cli = build_cli()
-=======
->>>>>>> f9317553
 
 cli = build_cli()
 
@@ -98,25 +90,6 @@
 
 
 @scaffold.command()
-<<<<<<< HEAD
-@click.argument("name", default=None, required=True)
-@click.option("--protocol", default=None, required=False, help="a text file containing a protocol specification.")
-@click.pass_context
-def connection(  # pylint: disable=R0914
-    ctx, name, protocol,
-):
-    """
-    Scaffold a connection.
-    """
-    logger = ctx.obj["LOGGER"]
-    verbose = ctx.obj["VERBOSE"]
-
-    scaffolder = ConnectionScaffolder(name, protocol, logger=logger, verbose=verbose)
-    scaffolder.generate()
-
-    connection_path = Path.cwd() / "connections" / name
-    logger.info(f"New connection scaffolded at {connection_path}")
-=======
 @click.option("--spec", default=None, required=False)
 def fsm(spec):
     """
@@ -148,7 +121,26 @@
     result = command.execute(verbose=True)
     if not result:
         raise ValueError(f"FSM scaffolding failed for spec: {spec}")
->>>>>>> f9317553
+
+
+@scaffold.command()
+@click.argument("name", default=None, required=True)
+@click.option("--protocol", default=None, required=False, help="a text file containing a protocol specification.")
+@click.pass_context
+def connection(  # pylint: disable=R0914
+    ctx, name, protocol,
+):
+    """
+    Scaffold a connection.
+    """
+    logger = ctx.obj["LOGGER"]
+    verbose = ctx.obj["VERBOSE"]
+
+    scaffolder = ConnectionScaffolder(name, protocol, logger=logger, verbose=verbose)
+    scaffolder.generate()
+
+    connection_path = Path.cwd() / "connections" / name
+    logger.info(f"New connection scaffolded at {connection_path}")
 
 
 if __name__ == "__main__":
