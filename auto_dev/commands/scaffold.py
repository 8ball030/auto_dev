"""
Module to allow the scaffolding of contracts.
Contains a BlockExplorer class to allow the user to interact with
the blockchain explorer.

Also contains a Contract, which we will use to allow the user to;
- generate the open-aea contract class.
- generate the open-aea contract tests.

"""

from pathlib import Path

import rich_click as click
import yaml
from aea.configurations.constants import DEFAULT_AEA_CONFIG_FILE, PROTOCOL_LANGUAGE_PYTHON, SUPPORTED_PROTOCOL_LANGUAGES
from aea.configurations.data_types import PublicId
from jinja2 import Environment, FileSystemLoader

from auto_dev.base import build_cli
from auto_dev.cli_executor import CommandExecutor
from auto_dev.connections.scaffolder import ConnectionScaffolder
from auto_dev.constants import BASE_FSM_SKILLS, DEFAULT_ENCODING, JINJA_TEMPLATE_FOLDER
from auto_dev.contracts.block_explorer import BlockExplorer
from auto_dev.contracts.contract_scafolder import ContractScaffolder
from auto_dev.handler.scaffolder import HandlerScaffoldBuilder
from auto_dev.protocols.scaffolder import ProtocolScaffolder
from auto_dev.utils import camel_to_snake, load_aea_ctx, remove_suffix

cli = build_cli()


# we have a new command group called scaffold.
@cli.group()
def scaffold():
    """
    Scaffold a (set of) components.
    """


@scaffold.command()
@click.argument("address", default=None, required=False)
@click.argument("name", default=None, required=False)
@click.option("--from-file", default=None, help="Ingest a file containing a list of addresses and names.")
@click.option("--from-abi", default=None, help="Ingest an ABI file to scaffold a contract.")
@click.option("--block-explorer-url", default="https://api.etherscan.io/api")
@click.option("--block-explorer-api-key", default=None)
@click.option("--read-functions", default=None, help="Comma separated list of read functions to scaffold.")
@click.option("--write-functions", default=None, help="Comma separated list of write functions to scaffold.")
@click.pass_context
def contract(  # pylint: disable=R0914
    ctx, address, name, block_explorer_url, block_explorer_api_key, read_functions, write_functions, from_abi, from_file
):
    """
    Scaffold a contract.
    """
    logger = ctx.obj["LOGGER"]
    if address is None and name is None and from_file is None:
        logger.error("Must provide either an address and name or a file containing a list of addresses and names.")
        return
    if from_file is not None:
        with open(from_file, "r", encoding=DEFAULT_ENCODING) as file_pointer:
            yaml_dict = yaml.safe_load(file_pointer)
        for contract_name, contract_address in yaml_dict["contracts"].items():
            ctx.invoke(
                contract,
                address=str(contract_address),
                name=camel_to_snake(contract_name),
                block_explorer_url=yaml_dict["block_explorer_url"],
                block_explorer_api_key=block_explorer_api_key,
                read_functions=read_functions,
                write_functions=write_functions,
            )

        return
    if from_abi is not None:
        logger.info(f"Using ABI file: {from_abi}")
        scaffolder = ContractScaffolder(block_explorer=None)
        new_contract = scaffolder.from_abi(from_abi, address, name)
        logger.info(f"New contract scaffolded at {new_contract.path}")
        return

    logger.info(f"Using block explorer url: {block_explorer_url}")
    logger.info(f"Scaffolding contract at address: {address} with name: {name}")

    block_explorer = BlockExplorer(block_explorer_url, block_explorer_api_key)
    scaffolder = ContractScaffolder(block_explorer=block_explorer)
    logger.info("Getting abi from block explorer.")
    new_contract = scaffolder.from_block_explorer(address, name)
    logger.info("Generating openaea contract with aea scaffolder.")
    contract_path = scaffolder.generate_openaea_contract(new_contract)
    logger.info("Writing abi to file, Updating contract.yaml with build path. Parsing functions.")
    new_contract.process()
    logger.info("Read Functions:")
    for function in new_contract.read_functions:
        logger.info(f"    {function.name}")
    logger.info("Write Functions:")
    for function in new_contract.write_functions:
        logger.info(f"    {function.name}")

    logger.info(f"New contract scaffolded at {contract_path}")


@scaffold.command()
@click.option("--spec", default=None, required=False)
def fsm(spec):
    """
    Scaffold a FSM.

    usage: `adev scaffold fsm [--spec fsm_specification.yaml]`
    """

    if not Path(DEFAULT_AEA_CONFIG_FILE).exists():
        raise ValueError(f"No {DEFAULT_AEA_CONFIG_FILE} found in current directory")

    for skill, ipfs_hash in BASE_FSM_SKILLS.items():
        command = CommandExecutor(["autonomy", "add", "skill", ipfs_hash])
        result = command.execute(verbose=True)
        if not result:
            raise ValueError(f"Adding failed for skill: {skill}")

    if not spec:
        return

    path = Path(spec)
    if not path.exists():
        raise click.ClickException(f"Specified spec '{path}' does not exist.")

    fsm_spec = yaml.safe_load(path.read_text(encoding=DEFAULT_ENCODING))
    name = camel_to_snake(remove_suffix(fsm_spec["label"], "App"))

    command = CommandExecutor(["autonomy", "scaffold", "fsm", name, "--spec", str(spec)])
    result = command.execute(verbose=True)
    if not result:
        raise ValueError(f"FSM scaffolding failed for spec: {spec}")


@scaffold.command()
@click.argument("protocol_specification_path", type=str, required=True)
@click.option(
    "--l",
    "language",
    type=click.Choice(SUPPORTED_PROTOCOL_LANGUAGES),
    required=False,
    default=PROTOCOL_LANGUAGE_PYTHON,
    help="Specify the language in which to generate the protocol package.",
)
@click.pass_context
def protocol(ctx, protocol_specification_path: str, language: str) -> None:
    """Scaffold a protocol"""

    logger = ctx.obj["LOGGER"]
    verbose = ctx.obj["VERBOSE"]
    scaffolder = ProtocolScaffolder(protocol_specification_path, language, logger=logger, verbose=verbose)
    scaffolder.generate()


@scaffold.command()
@click.argument("name", default=None, required=True)
@click.option("--protocol", type=PublicId.from_str, required=True, help="the PublicId of a protocol.")
@click.pass_context
@load_aea_ctx
def connection(  # pylint: disable=R0914
    ctx,
    name,
    protocol: PublicId,
):
    """
    Scaffold a connection.
    """

    logger = ctx.obj["LOGGER"]

    if protocol not in ctx.aea_ctx.agent_config.protocols:
        raise click.ClickException(f"Protocol {protocol} not found in agent configuration.")

    scaffolder = ConnectionScaffolder(ctx, name, protocol)
    scaffolder.generate()

    connection_path = Path.cwd() / "connections" / name
    logger.info(f"New connection scaffolded at {connection_path}")


@scaffold.command()
@click.argument("spec_file", type=click.Path(exists=True), required=True)
@click.argument("public_id", type=PublicId.from_str, required=True)
@click.option("--new-skill", is_flag=True, default=False, help="Create a new skill")
@click.option("--auto-confirm", is_flag=True, default=False, help="Auto confirm all actions")
@click.pass_context
def handler(ctx, spec_file, public_id, new_skill, auto_confirm):
    """Generate an AEA handler from an OpenAPI 3 specification."""

    logger = ctx.obj["LOGGER"]
    verbose = ctx.obj["VERBOSE"]

    if not Path(DEFAULT_AEA_CONFIG_FILE).exists():
        raise ValueError(f"No {DEFAULT_AEA_CONFIG_FILE} found in current directory")

    scaffolder = (
        HandlerScaffoldBuilder()
        .create_scaffolder(
            spec_file,
            public_id,
            logger,
            verbose,
            new_skill=new_skill,
            auto_confirm=auto_confirm
        )
        .build()
    )
<<<<<<< HEAD

    scaffolder.scaffold()
=======
    if auto_confirm:
        scaffolder.confirm_action = lambda _: True
    if new_skill:
        scaffolder.create_new_skill()

    handler_code = scaffolder.generate()
    if handler_code is None:
        logger.error("Handler generation failed. Exiting.")
        return 1

    with change_dir(Path("skills") / public_id.name):
        output_path = Path("handlers.py")
        scaffolder.save_handler(output_path, handler_code)
        skill_yaml_file = "skill.yaml"

        scaffolder.update_skill_yaml(skill_yaml_file)
        scaffolder.move_and_update_my_model()
        scaffolder.remove_behaviours()
        scaffolder.create_dialogues()

    scaffolder.fingerprint()
    scaffolder.aea_install()
    scaffolder.add_protocol()
>>>>>>> 65c108cd

    return 0


@scaffold.command()
@click.pass_context
def tests(
    ctx,
):
    """
    Generate tests for an aea component in the current directory
    AEA handler from an OpenAPI 3 specification.
    """

    logger = ctx.obj["LOGGER"]
    verbose = ctx.obj["VERBOSE"]
    env = Environment(loader=FileSystemLoader(JINJA_TEMPLATE_FOLDER))
    template = env.get_template("test_custom.jinja")
    output = template.render(
        name="test",
    )
    if verbose:
        logger.info(f"Generated tests: {output}")
        print(output)


if __name__ == "__main__":
    cli()  # pylint: disable=no-value-for-parameter<|MERGE_RESOLUTION|>--- conflicted
+++ resolved
@@ -208,34 +208,8 @@
         )
         .build()
     )
-<<<<<<< HEAD
 
     scaffolder.scaffold()
-=======
-    if auto_confirm:
-        scaffolder.confirm_action = lambda _: True
-    if new_skill:
-        scaffolder.create_new_skill()
-
-    handler_code = scaffolder.generate()
-    if handler_code is None:
-        logger.error("Handler generation failed. Exiting.")
-        return 1
-
-    with change_dir(Path("skills") / public_id.name):
-        output_path = Path("handlers.py")
-        scaffolder.save_handler(output_path, handler_code)
-        skill_yaml_file = "skill.yaml"
-
-        scaffolder.update_skill_yaml(skill_yaml_file)
-        scaffolder.move_and_update_my_model()
-        scaffolder.remove_behaviours()
-        scaffolder.create_dialogues()
-
-    scaffolder.fingerprint()
-    scaffolder.aea_install()
-    scaffolder.add_protocol()
->>>>>>> 65c108cd
 
     return 0
 
