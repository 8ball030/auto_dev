--- conflicted
+++ resolved
@@ -37,7 +37,6 @@
 def dev(ctx, agent_public_id: PublicId, verbose: bool, force: bool, fetch: bool) -> None:
     """Run an agent from the local packages registry or a local path.
 
-<<<<<<< HEAD
     Required Parameters:
         agent_public_id: The public ID of the agent (author/name format).
             If not provided, uses the current directory's agent.
@@ -90,11 +89,6 @@
             - Manages Docker containers
             - Handles network timeouts
 
-=======
-    Example usage:
-        adev run dev eightballer/my_agent  # Fetch and run from registry
-        adev run dev eightballer/my_agent --no-fetch  # Run local agent package named my_agent
->>>>>>> 69efd8a3
     """
 
     if not agent_public_id:
