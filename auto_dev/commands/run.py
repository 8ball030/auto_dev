"""Command to run an agent."""

import os
import sys
import time
import shutil
import platform
import subprocess
from copy import deepcopy
from typing import Any
from pathlib import Path
from textwrap import dedent
from dataclasses import dataclass

import docker
import rich_click as click
from docker.errors import NotFound
from aea.skills.base import PublicId
from aea.configurations.base import PackageType
from aea.configurations.constants import DEFAULT_AEA_CONFIG_FILE

from auto_dev.base import build_cli
from auto_dev.utils import change_dir, map_os_to_env_vars, load_autonolas_yaml
from auto_dev.constants import DOCKERCOMPOSE_TEMPLATE_FOLDER
from auto_dev.exceptions import UserInputError
from auto_dev.cli_executor import CommandExecutor


cli = build_cli()


@dataclass
class AgentRunner:
    """Class to manage running an agent."""

    agent_name: PublicId
    verbose: bool
    force: bool
    logger: Any
    fetch: bool = False

    def run(self) -> None:
        """Run the agent."""
        agent_path = "." if not self.fetch else self.agent_name.name
        if self.fetch:
            self.fetch_agent()
        if not self.check_agent_exists(locally=True, in_packages=False):
            self.logger.error(f"Local agent package {self.agent_name.name} does not exist.")
            sys.exit(1)
<<<<<<< HEAD
        self.logger.info(f"Found local agent package at {self.agent_name.name}")
        self.logger.info(f"Changing to directory: {self.agent_name.name}")
        self.check_tendermint()

        with change_dir(agent_path):
=======
        self.logger.info(f"Changing to directory: {agent_path}")
        with change_dir(agent_path):
            self.check_tendermint()
>>>>>>> 15c9b891
            self.setup_agent()
            self.execute_agent()
        self.stop_tendermint()

    def check_agent_exists(self, locally=False, in_packages=True) -> bool:
        """Check if the agent exists."""

        if locally and in_packages:
            raise UserInputError("Cannot check both locally and in packages.")
        if locally:
            return Path(self.agent_name.name).exists() or Path(DEFAULT_AEA_CONFIG_FILE).exists()
        if in_packages:
            return Path(f"packages/{self.agent_name.author}/agents/{self.agent_name.name}").exists()
        return False

    def stop_tendermint(self) -> None:
        """Stop Tendermint."""
        self.execute_command(f"docker compose -f {DOCKERCOMPOSE_TEMPLATE_FOLDER}/tendermint.yaml kill")
        self.execute_command(f"docker compose -f {DOCKERCOMPOSE_TEMPLATE_FOLDER}/tendermint.yaml down")
        self.logger.info("Tendermint stopped. 🛑")

    def check_tendermint(self, retries: int = 0) -> None:
        """Check if Tendermint is running."""
        self.logger.info("Checking Tendermint status...")
        docker_engine = docker.from_env()
        container_name = "tm_0"
        try:
            self.logger.info(f"Looking for Tendermint container: {container_name}")
            res = docker_engine.containers.get(container_name)
            self.logger.info(f"Found Tendermint container with status: {res.status}")
            if res.status == "exited":
                res.remove()
                time.sleep(0.2)
                self.check_tendermint(retries + 1)

        except (subprocess.CalledProcessError, RuntimeError, NotFound) as e:
            self.logger.info(f"Tendermint container not found or error: {e}")
            if retries > 3:
                self.logger.error(f"Tendermint is not running. Please install and run Tendermint using Docker. {e}")
                sys.exit(1)
            self.logger.info("Starting Tendermint... 🚀")
            os_name = platform.system()
            tm_overrides = map_os_to_env_vars(os_name)
            self.start_tendermint(tm_overrides)
            time.sleep(2)
            return self.check_tendermint(retries + 1)

        if res.status != "running":
            self.logger.error("Tendermint is not healthy. Please check the logs.")
            sys.exit(1)

        self.logger.info("Tendermint is running and healthy ✅")

    def fetch_agent(self) -> None:
        """Fetch the agent from registry if needed."""
        self.logger.info(f"Fetching agent {self.agent_name} from the local package registry...")

        if self.check_agent_exists(locally=True, in_packages=False):
            if not self.force:
                self.logger.error(f"Agent `{self.agent_name}` already exists. Use --force to overwrite.")
                sys.exit(1)
            self.logger.info(f"Removing existing agent `{self.agent_name}` due to --force option.")
            self.execute_command(f"rm -rf {self.agent_name.name}")

        command = f"aea -s fetch {self.agent_name} --local"
        if not self.execute_command(command):
            self.logger.error(f"Failed to fetch agent {self.agent_name}.")
            sys.exit(1)

    def setup_agent(self) -> None:
        """Setup the agent."""
        if not self.fetch:
            self.logger.info(f"Agent author: {self.agent_name.author}")
            self.logger.info(f"Agent name: {self.agent_name.name}")

        self.logger.info("Setting up agent keys...")
        self.manage_keys()

        self.logger.info("Installing dependencies...")
        self.install_dependencies()

        self.logger.info("Setting up certificates...")
        self.issue_certificates()
        self.logger.info("Agent setup complete. 🎉")

    def manage_keys(
        self,
        generate_keys: bool = True,
    ) -> None:
        """Manage keys based on the agent's default ledger configuration."""
        config = load_autonolas_yaml(PackageType.AGENT)[0]
        required_ledgers = config["required_ledgers"]
        if not required_ledgers:
            self.logger.error("No ledgers found in the agent configuration.")
            sys.exit(1)
        for ledger in required_ledgers:
            self.logger.info(f"Processing ledger: {ledger}")
            self.setup_ledger_key(ledger, generate_keys)

    def setup_ledger_key(self, ledger: str, generate_keys, existing_key_file: Path = None) -> None:
        """
        Setup the agent with the ledger key.
        """
        key_file = Path(f"{ledger}_private_key.txt")
        commands_to_errors = []
        if existing_key_file:
            self.logger.info(f"Copying existing key file {existing_key_file} to {key_file}")
            shutil.copy(existing_key_file, key_file)
        if key_file.exists():
            self.logger.error(f"Key file {key_file} already exists.")
        else:
            if generate_keys:
                self.logger.info(f"Generating key for {ledger}...")
                commands_to_errors.append([f"aea -s generate-key {ledger}", f"Key generation failed for {ledger}"])
            commands_to_errors.append([f"aea -s add-key {ledger}", f"Key addition failed for {ledger}"])

        for command, error in commands_to_errors:
            result = self.execute_command(command)
            if not result:
                self.logger.error(error)
        self.logger.info(f"{ledger} key setup complete ✅")

    def install_dependencies(self) -> None:
        """Install agent dependencies."""
        self.execute_command("aea -s install")

    def issue_certificates(self) -> None:
        """Issue certificates for agent if needed."""
        if not Path("../certs").exists():
            self.execute_command("aea -s issue-certificates")
        else:
            self.execute_command("cp -r ../certs ./")

    def start_tendermint(self, env_vars=None) -> None:
        """Start Tendermint."""
        self.logger.info("Starting Tendermint with docker-compose...")
        try:
            result = self.execute_command(
                f"docker compose -f {DOCKERCOMPOSE_TEMPLATE_FOLDER}/tendermint.yaml up -d --force-recreate",
                env_vars=env_vars,
            )
            if not result:
                raise RuntimeError("Docker compose command failed to start Tendermint")
            self.logger.info("Tendermint started successfully")
        except FileNotFoundError:
            self.logger.error("Docker compose file not found. Please ensure Tendermint configuration exists.")
            sys.exit(1)
        except docker.errors.DockerException as e:
            self.logger.error(
                f"Docker error: {str(e)}. Please ensure Docker is running and you have necessary permissions."
            )
            sys.exit(1)
        except Exception as e:
            self.logger.error(f"Failed to start Tendermint: {str(e)}")

            msg = dedent("""
                         Please check that:
                         1. Docker is installed and running
                         2. Docker compose is installed
                         3. You have necessary permissions to run Docker commands
                         4. The Tendermint configuration file exists and is valid
                         """)
            self.logger.error(msg)
            sys.exit(1)

    def execute_agent(
        self,
    ) -> None:
        """Execute the agent.
        - args: background (bool): Run the agent in the background."""
        self.logger.info("Starting agent execution...")
        try:
            result = self.execute_command("aea -s run", verbose=True)
            if result:
                self.logger.info("Agent execution completed successfully. 😎")
            else:
                self.logger.error("Agent execution failed.")
                sys.exit(1)
        except RuntimeError as error:
            self.logger.error(f"Agent ended with error: {error}")
        self.logger.info("Agent execution complete. 😎")

    def execute_command(self, command: str, verbose=None, env_vars=None) -> None:
        """Execute a shell command."""
        current_vars = deepcopy(os.environ)
        if env_vars:
            current_vars.update(env_vars)
        cli_executor = CommandExecutor(command=command.split(" "))
        result = cli_executor.execute(stream=True, verbose=verbose, env_vars=current_vars)
        if not result:
            self.logger.error(f"Command failed: {command}")
            self.logger.error(f"Error: {cli_executor.stderr}")
            raise RuntimeError(f"Command failed: {command}")
        return result


@cli.command()
@click.argument(
    "agent_public_id",
    type=PublicId.from_str,
    required=False,
)
@click.option("-v", "--verbose", is_flag=True, help="Verbose mode.", default=False)
@click.option("--force", is_flag=True, help="Force overwrite of existing agent", default=False)
@click.option("--fetch/--no-fetch", help="Fetch from registry or use local agent package", default=True)
@click.pass_context
def run(ctx, agent_public_id: PublicId, verbose: bool, force: bool, fetch: bool) -> None:
    """
    Run an agent from the local packages registry or a local path.

    Example usage:
        adev run eightballer/my_agent  # Fetch and run from registry
        adev run eightballer/my_agent --no-fetch  # Run local agent package named my_agent
    """
    if not agent_public_id:
        # We set fetch to false if the agent is not provided, as we assume the user wants to run the agent locally.
        fetch = False
        agent_config = load_autonolas_yaml(PackageType.AGENT)[0]
        id_str = f"{agent_config['author']}/{agent_config['agent_name']}:{agent_config['version']}"
        agent_public_id = PublicId.from_str(id_str)
    logger = ctx.obj["LOGGER"]

    runner = AgentRunner(
        agent_name=agent_public_id,
        verbose=verbose,
        force=force,
        logger=logger,
        fetch=fetch,
    )
    runner.run()
    logger.info("Agent run complete. 😎")


if __name__ == "__main__":
    cli()  # pylint: disable=no-value-for-parameter<|MERGE_RESOLUTION|>--- conflicted
+++ resolved
@@ -47,17 +47,9 @@
         if not self.check_agent_exists(locally=True, in_packages=False):
             self.logger.error(f"Local agent package {self.agent_name.name} does not exist.")
             sys.exit(1)
-<<<<<<< HEAD
-        self.logger.info(f"Found local agent package at {self.agent_name.name}")
-        self.logger.info(f"Changing to directory: {self.agent_name.name}")
-        self.check_tendermint()
-
-        with change_dir(agent_path):
-=======
         self.logger.info(f"Changing to directory: {agent_path}")
         with change_dir(agent_path):
             self.check_tendermint()
->>>>>>> 15c9b891
             self.setup_agent()
             self.execute_agent()
         self.stop_tendermint()
