--- conflicted
+++ resolved
@@ -1,10 +1,7 @@
 """This module contains the logic for the fmt command."""
 
-<<<<<<< HEAD
 import os
 import re
-=======
->>>>>>> 09910043
 import shutil
 from pathlib import Path
 
