"""reads in 2 github repos.

One is the parent repo, the other is the child repo.

The child repo is dependent on the parent repo.

When there is a change in the parent repo, we want to update the child repo.

The dependencies are depfined in a file called packages/packages.json

this is structures as follows:

{
    "dev": {
        "aea_dep1": "ipfshash",
        "aea_dep2": "ipfshash",
        },
    "third_party": {
        "aea_dep3": "ipfshash",
        "aea_dep4": "ipfshash",
        },
}

The ipfshash is the hash of the package.

We want to be able to update the hash of the package.

"""

import os
import sys
import shutil
import logging
import traceback
from enum import Enum
from typing import Dict, List
from pathlib import Path
from dataclasses import dataclass

import toml
import yaml
import requests
import rich_click as click
from rich import print_json
from rich.progress import track

from auto_dev.base import build_cli
<<<<<<< HEAD
from auto_dev.utils import FileLoader, write_to_file
from auto_dev.constants import DEFAULT_TIMEOUT, DEFAULT_ENCODING, FileType
=======
from auto_dev.enums import FileType
from auto_dev.utils import write_to_file
from auto_dev.constants import DEFAULT_TIMEOUT, DEFAULT_ENCODING
>>>>>>> 971ec07c
from auto_dev.exceptions import AuthenticationError, NetworkTimeoutError


PARENT = Path("repo_1")
CHILD = Path("repo_2")


def get_package_json(repo: Path) -> dict[str, dict[str, str]]:
    """We get the package json."""
    package_json = repo / "packages" / "packages.json"
    with open(package_json, encoding=DEFAULT_ENCODING) as file_pointer:
        return yaml.safe_load(file_pointer)


def write_package_json(repo: Path, package_dict: dict[str, dict[str, str]]) -> None:
    """We write the package json."""
    package_json = repo / "packages" / "packages.json"
    write_to_file(str(package_json), package_dict, FileType.JSON)


def get_package_hashes(repo: Path) -> dict[str, str]:
    """We get the package hashes."""
    package_dict = get_package_json(repo)
    package_hashes = {}
    for package_type_dict in package_dict.values():
        for package_name, package_hash in package_type_dict.items():
            package_hashes[package_name] = package_hash
    return package_hashes


def get_proposed_dependency_updates(parent_repo: Path, child_repo: Path) -> dict[str, str]:
    """We get the proposed dependency updates."""
    parent_package_hashes = get_package_hashes(parent_repo)
    child_package_hashes = get_package_hashes(child_repo)
    proposed_dependency_updates = {}
    for package_name, package_hash in parent_package_hashes.items():
        if package_name in child_package_hashes and package_hash != child_package_hashes[package_name]:
            proposed_dependency_updates[package_name] = package_hash
    return proposed_dependency_updates


def update_package_json(repo: Path, proposed_dependency_updates: dict[str, str]) -> None:
    """We update the package json."""
    package_dict = get_package_json(repo)
    for package_type, package_type_dict in package_dict.items():
        for package_name in package_type_dict:
            if package_name in proposed_dependency_updates:
                package_dict[package_type][package_name] = proposed_dependency_updates[package_name]
    write_package_json(repo, package_dict)


def from_key_to_path(key: str) -> Path:
    """We get the path from the key string some examples of the keys are;
    agent/eightballer/custom_balance_poller/0.1.0
    where the folder to be removed is;
    packages/eightballer/agents/custom_balance_poller.
    """
    parts = key.split("/")

    path_list = [
        "packages",
        parts[1],
        parts[0] + "s",
        parts[2],
    ]
    return Path(*path_list)


def remove_old_package(repo: Path, proposed_dependency_updates: dict[str, str]) -> None:
    """We remove the old package directories."""
    for package_name in proposed_dependency_updates:
        path = from_key_to_path(package_name)
        path = repo / path
        if path.exists():
            shutil.rmtree(path, ignore_errors=True)


def main(
    parent_repo: Path,
    child_repo: Path,
    logger: logging.Logger,
    auto_confirm: bool = False,
) -> None:
    """We run the main function."""
    try:
        proposed = get_proposed_dependency_updates(parent_repo=parent_repo, child_repo=child_repo)
    except FileNotFoundError:
        logger.debug(traceback.format_exc())
        logger.exception("The packages.json file does not exist. Exiting. 😢")
        return False
    if not proposed:
        logger.info("No changes required. 😎")
        return False
    for package_name, package_hash in proposed.items():
        logger.info(f"Updating {package_name} to {package_hash}")
    if not auto_confirm:
        click.confirm("Do you want to update the package?", abort=True)
    logger.info("Updating the packages json... 📝")
    update_package_json(repo=child_repo, proposed_dependency_updates=proposed)
    logger.info("Removing the old packages directories... 🗑")
    remove_old_package(repo=child_repo, proposed_dependency_updates=proposed)
    # we now copy the new packages over.
    logger.info("Copying the new packages over... 📝")
    for package_name in proposed:
        path = from_key_to_path(package_name)
        parent_path = parent_repo / path
        child_path = child_repo / path
        shutil.copytree(parent_path, child_path)
    logger.info("Done. 😎")
    return True


cli = build_cli()


class DependencyType(Enum):
    """Type of dependency."""

    AUTONOMY = "autonomy"
    PYTHON = "python"
    GIT = "git"


class DependencyLocation(Enum):
    """Location of the dependency."""

    LOCAL = "local"
    REMOTE = "remote"


@dataclass
class Dependency:
    """A dependency."""

    name: str
    version: str
    location: DependencyLocation


@dataclass
class PythonDependency(Dependency):
    """A python dependency."""

    type: DependencyType.PYTHON


@dataclass
class AutonomyDependency(Dependency):
    """An autonomy dependency."""

    type: DependencyType.AUTONOMY


@dataclass
class GitDependency(Dependency):
    """A git dependency."""

    type = DependencyType.GIT
    autonomy_dependencies: Dict[str, Dependency] = None
    url: str = None
    plugins: List[str] = None
    extras: List[str] = None

    @property
    def headers(self) -> Dict[str, str]:
        """Get the headers."""
        headers = {
            "Accept": "application/vnd.github+json",
            "X-GitHub-Api-Version": "2022-11-28",
            "Authorization": f"Bearer {os.getenv('GITHUB_TOKEN')}",
        }
        return headers

    def get_latest_version(self) -> str:
        """Get the latest version."""
        if self.location == DependencyLocation.LOCAL:
            return self.version
        return self._get_latest_remote_version()

    def _get_latest_remote_version(self) -> str:
        """Get the latest remote version."""
        tag_url = f"{self.url}/releases"
        res = requests.get(tag_url, headers=self.headers, timeout=DEFAULT_TIMEOUT)
        if res.status_code != 200:
            if res.status_code == 403:
                raise AuthenticationError("Error: Rate limit exceeded. Please add a github token.")
            raise NetworkTimeoutError(f"Error: {res.status_code} {res.text}")
        data = res.json()
        latest_version = data[0]["tag_name"]
        return latest_version

    def get_all_autonomy_packages(self):
        """Read in the autonomy packages. the are located in the remote url."""
        tag = self.get_latest_version()
        file_path = "packages/packages.json"
        remote_url = f"{self.url}/contents/{file_path}?ref={tag}"
        data = requests.get(remote_url, headers=self.headers, timeout=DEFAULT_TIMEOUT)

        if data.status_code != 200:
            raise NetworkTimeoutError(f"Error: {data.status_code} {data.text}")
        dl_url = data.json()["download_url"]
        data = requests.get(dl_url, headers=self.headers, timeout=DEFAULT_TIMEOUT).json()
        autonomy_packages = data["dev"]
        return autonomy_packages


@cli.group()
@click.pass_context
def deps(
    ctx: click.Context,  # noqa
) -> None:
    """Commands for managing dependencies.
    - update: Update both the packages.json from the parent repo and the packages in the child repo.
    - generate_gitignore: Generate the gitignore file from the packages.json file.
    """


@click.option(
    "-p",
    "--parent-repo",
    default=".",
    help="The parent repo.",
    type=Path,
    required=True,
)
@click.option(
    "-c",
    "--child-repo",
    help="The child repo.",
    type=Path,
    required=True,
    default=".",
)
@click.option(
    "--auto-confirm",
    default=False,
    help="Auto confirm the changes.",
)
@click.option(
    "--location",
    default=DependencyLocation.LOCAL,
    type=DependencyLocation,
    help="The location of the dependency.",
)
@deps.command()
@click.pass_context
def update(
    ctx: click.Context,
    parent_repo: Path,
    child_repo: Path,
    location: DependencyLocation = DependencyLocation.LOCAL,
    auto_confirm: bool = False,
) -> None:
    """We update aea packages.json dependencies from a parent repo.
    Example usage:
        adev deps update -p /path/to/parent/repo -c /path/to/child/repo.
    """
    logger = ctx.obj["LOGGER"]
    logger.info("Updating the dependencies... 📝")
    logger.info(f"Parent repo: {parent_repo}")
    logger.info(f"Child repo: {child_repo}")
    logger.info(f"Location: {location}")
    if parent_repo == DependencyLocation.REMOTE:
        parent_repo = Path("parent_repo")
    logger = ctx.obj["LOGGER"]
    logger.info("Updating the dependencies... 📝")

    result = main(parent_repo=parent_repo, child_repo=child_repo, auto_confirm=auto_confirm, logger=logger)
    if not result:
        sys.exit(1)
    logger.info("Done. 😎")


# We have a command to generate the gitignore file.
@deps.command()
@click.pass_context
def generate_gitignore(
    ctx: click.Context,
) -> None:
    """We generate the gitignore file from the packages.json file
    Example usage:
        adev deps generate_gitignore.
    """
    package_dict = get_package_json(repo=Path())
    third_party_packages = package_dict.get("third_party", {})
    third_party_paths = [from_key_to_path(key) for key in third_party_packages]
    current_gitignore = Path(".gitignore").read_text(encoding=DEFAULT_ENCODING)
    for path in third_party_paths:
        # we check if the path is in the gitignore file.
        if str(path) in current_gitignore:
            continue
        with open(".gitignore", "a", encoding=DEFAULT_ENCODING) as file_pointer:
            file_pointer.write(f"\n{path}")
    ctx.obj["LOGGER"].info("Done. 😎")


@dataclass
class AutonomyDepenencies:
    """A set of autonomy versions."""

    upstream_dependency: List[GitDependency]

    def to_dict(self):
        """return a list of the upstream dependencies."""
        return [
            {
                "name": dependency.name,
                "version": dependency.version,
                "location": dependency.location.value,
                "url": dependency.url,
                "plugins": dependency.plugins,
                "extras": dependency.extras,
            }
            for dependency in self.upstream_dependency
        ]


@dataclass
class PoetryDependencies:
    """A set of poetry dependencies."""

    poetry_dependencies: List[GitDependency]

    def to_dict(self):
        """return a list of the poetry dependencies."""
        return [
            {
                "name": dependency.name,
                "version": dependency.version,
                "location": dependency.location.value,
                "url": dependency.url,
                "plugins": dependency.plugins,
                "extras": dependency.extras,
            }
            for dependency in self.poetry_dependencies
        ]


open_autonomy_repo = GitDependency(
    name="open-autonomy",
    version="0.15.2",
    location=DependencyLocation.REMOTE,
    url="https://api.github.com/repos/valory-xyz/open-autonomy",
    plugins=["open-aea-test-autonomy"],
)

open_aea_repo = GitDependency(
    name="open-aea",
    version="1.55.0",
    location=DependencyLocation.REMOTE,
    url="https://api.github.com/repos/valory-xyz/open-aea",
    plugins=[
        "open-aea-ledger-ethereum",
        "open-aea-ledger-solana",
        "open-aea-ledger-cosmos",
        "open-aea-cli-ipfs",
    ],
)

auto_dev_repo = GitDependency(
    name="autonomy-dev",
    version="0.2.75",
    location=DependencyLocation.REMOTE,
    url="https://api.github.com/repos/8ball030/auto_dev",
    extras=["all"],
)

autonomy_version_set = AutonomyDepenencies(
    upstream_dependency=[
        open_autonomy_repo,
        open_aea_repo,
    ]
)

poetry_dependencies = PoetryDependencies(
    [
        auto_dev_repo,
        open_autonomy_repo,
        open_aea_repo,
    ]
)


# We then use this to contruct a to_yaml function such that we can read in from a configfile.


DEFAULT_ADEV_CONFIG_FILE = Path("adev_config.yaml")
# yaml

"""
autonomy_dependencies:
  - name: open-autonomy
    version: 0.15.2
    location: remote
    url: https://api.github.com/repos/valory-xyz/open-autonomy
  - name: open-aea
    version: 1.55.0
    location: remote
    url: https://api.github.com/repos/valory-xyz/open-aea


poetry_dependencies:
  - name: autonomy-dev
    version: 0.2.73
    location: remote
    url: https://api.github.com/repos/8ball030/auto_dev
    extras:
      - all
  - name: open-autonomy
    version: 0.15.2
    location: remote
    url: https://api.github.com/repos/valory-xyz/open-autonomy
  - name: open-aea
    version: 1.55.0
    location: remote
    url: https://api.github.com/repos/valory-xyz/open-aea
    plugins:
      - open-aea-ledger-ethereum
      - open-aea-ledger-solana
      - open-aea-ledger-cosmos
      - open-aea-cli-ipfs   
"""


class VersionSetLoader:
    """We load the version set."""
    autonomy_dependencies: AutonomyDepenencies
    poetry_dependencies: PoetryDependencies

    def __init__(self, config_file: Path = DEFAULT_ADEV_CONFIG_FILE):
        self.config_file = config_file

    def write_config(
        self,
    ):
        """Write the config file."""
        data = {
            "autonomy_dependencies": self.autonomy_dependencies.to_dict(),
            "poetry_dependencies": self.poetry_dependencies.to_dict(),
        }
        FileLoader(self.config_file, FileType.YAML).write(data)

    def load_config(self):
        """Load the config file."""
        with open(self.config_file, "r") as file_pointer:
            data = yaml.safe_load(file_pointer)
        self.autonomy_dependencies = AutonomyDepenencies(
            upstream_dependency=[
                GitDependency(
                    name=dependency["name"],
                    version=dependency["version"],
                    location=DependencyLocation(dependency["location"]),
                    url=dependency["url"],
                    plugins=dependency.get("plugins"),
                    extras=dependency.get("extras"),
                )
                for dependency in data["autonomy_dependencies"]
            ]
        )

        self.poetry_dependencies = PoetryDependencies(
            poetry_dependencies=[
                GitDependency(
                    name=dependency["name"],
                    version=dependency["version"],
                    location=DependencyLocation(dependency["location"]),
                    url=dependency["url"],
                    plugins=dependency.get("plugins"),
                    extras=dependency.get("extras"),
                )
                for dependency in data["poetry_dependencies"]
            ]
        )


def handle_output(issues, changes) -> None:
    """Handle the output."""
    if issues:
        for issue in issues:
            print(issue)
        sys.exit(1)

    if changes:
        for change in changes:
            print(f"Updated {change} successfully. ✅")
        print("Please verify the proposed changes and commit them! 📝")
        sys.exit(1)
    print("No changes required. 😎")


def get_update_command(poetry_dependencies: Dependency) -> str:
    """Get the update command."""
    issues = []
    cmd = "poetry add "
    for dependency in track(poetry_dependencies):
        click.echo(f"   Verifying:   {dependency.name}")
        raw = toml.load("pyproject.toml")["tool"]["poetry"]["dependencies"]

        current_version = str(raw[dependency.name])
        expected_version = f"=={dependency.get_latest_version()[1:]}"
        if current_version.find(expected_version) == -1:
            issues.append(
                f"Update the poetry version of {dependency.name} from `{current_version}` to `{expected_version}`\n"
            )
            if dependency.extras is not None:
                extras = ",".join(dependency.extras)
                cmd += f"{dependency.name}[{extras}]@=={expected_version} "
            else:
                cmd += f"{dependency.name}@{expected_version} "
            if dependency.plugins:
                for plugin in dependency.plugins:
                    cmd += f"{plugin}@{expected_version} "
    return cmd, issues


@deps.command()
@click.pass_context
def verify(
    ctx: click.Context,
) -> None:
    """
    We verify the packages.json file.
    Example usage:
        adev deps verify
    """
    ctx.obj["LOGGER"].info("Verifying the dependencies against the version set specified. 📝")
    issues = []
    changes = []
    click.echo("Verifying autonomy dependencies... 📝")

    version_set_loader = VersionSetLoader()

    version_set_loader.load_config()

    for dependency in track(version_set_loader.autonomy_dependencies.upstream_dependency):
        click.echo(f"   Verifying:   {dependency.name}")
        remote_packages = dependency.get_all_autonomy_packages()
        local_packages = get_package_json(Path())["third_party"]
        diffs = {}
        for package_name, package_hash in remote_packages.items():
            if package_name in local_packages:
                if package_hash != local_packages[package_name]:
                    diffs[package_name] = package_hash

        if diffs:
            print_json(data=diffs)
            click.confirm("Do you want to update the package?\n", abort=True)
            update_package_json(repo=Path(), proposed_dependency_updates=diffs)
            remove_old_package(repo=Path(), proposed_dependency_updates=diffs)
            changes.append(dependency.name)

    click.echo("Verifying poetry dependencies... 📝")
<<<<<<< HEAD
    cmd, poetry_issues = get_update_command(version_set_loader.poetry_dependencies.poetry_dependencies)
    issues.extend(poetry_issues)
=======
    cmd, poetry_issues = get_update_command(poetry_dependencies)
    issues += [poetry_issues]
>>>>>>> 971ec07c

    if issues:
        click.echo(f"Please run the following command to update the poetry dependencies.")
        click.echo(f"{cmd}\n")
        confirm = click.confirm("Do you want to update the poetry dependencies now?", abort=True)
        if confirm:
            os.system(cmd)  # noqa
            click.echo("Done. 😎")
            sys.exit(0)
    handle_output(issues, changes)


if __name__ == "__main__":
    cli()  # pylint: disable=no-value-for-parameter<|MERGE_RESOLUTION|>--- conflicted
+++ resolved
@@ -45,14 +45,9 @@
 from rich.progress import track
 
 from auto_dev.base import build_cli
-<<<<<<< HEAD
 from auto_dev.utils import FileLoader, write_to_file
 from auto_dev.constants import DEFAULT_TIMEOUT, DEFAULT_ENCODING, FileType
-=======
 from auto_dev.enums import FileType
-from auto_dev.utils import write_to_file
-from auto_dev.constants import DEFAULT_TIMEOUT, DEFAULT_ENCODING
->>>>>>> 971ec07c
 from auto_dev.exceptions import AuthenticationError, NetworkTimeoutError
 
 
@@ -605,13 +600,8 @@
             changes.append(dependency.name)
 
     click.echo("Verifying poetry dependencies... 📝")
-<<<<<<< HEAD
     cmd, poetry_issues = get_update_command(version_set_loader.poetry_dependencies.poetry_dependencies)
     issues.extend(poetry_issues)
-=======
-    cmd, poetry_issues = get_update_command(poetry_dependencies)
-    issues += [poetry_issues]
->>>>>>> 971ec07c
 
     if issues:
         click.echo(f"Please run the following command to update the poetry dependencies.")
