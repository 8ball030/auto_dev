"""reads in 2 github repos.

One is the parent repo, the other is the child repo.

The child repo is dependent on the parent repo.

When there is a change in the parent repo, we want to update the child repo.

The dependencies are depfined in a file called packages/packages.json

this is structures as follows:

{
    "dev": {
        "aea_dep1": "ipfshash",
        "aea_dep2": "ipfshash",
        },
    "third_party": {
        "aea_dep3": "ipfshash",
        "aea_dep4": "ipfshash",
        },
}

The ipfshash is the hash of the package.

We want to be able to update the hash of the package.

"""

<<<<<<< HEAD
import logging
import os
import shutil
=======
>>>>>>> 4dad07cd
import sys
import shutil
import logging
import traceback
from dataclasses import dataclass
from enum import Enum
from pathlib import Path
<<<<<<< HEAD
from typing import Dict, List

import requests
import rich_click as click
import toml
import yaml
from rich import print_json
from rich.progress import track

from auto_dev.base import build_cli
from auto_dev.constants import DEFAULT_ENCODING, DEFAULT_TIMEOUT, FileType
from auto_dev.exceptions import AuthenticationError, NetworkTimeoutError
=======

import yaml
import rich_click as click

from auto_dev.base import build_cli
>>>>>>> 4dad07cd
from auto_dev.utils import write_to_file
from auto_dev.constants import DEFAULT_ENCODING, FileType


PARENT = Path("repo_1")
CHILD = Path("repo_2")


def get_package_json(repo: Path) -> dict[str, dict[str, str]]:
    """We get the package json."""
    package_json = repo / "packages" / "packages.json"
    with open(package_json, encoding=DEFAULT_ENCODING) as file_pointer:
        return yaml.safe_load(file_pointer)


def write_package_json(repo: Path, package_dict: dict[str, dict[str, str]]) -> None:
    """We write the package json."""
    package_json = repo / "packages" / "packages.json"
    write_to_file(str(package_json), package_dict, FileType.JSON)


def get_package_hashes(repo: Path) -> dict[str, str]:
    """We get the package hashes."""
    package_dict = get_package_json(repo)
    package_hashes = {}
    for package_type_dict in package_dict.values():
        for package_name, package_hash in package_type_dict.items():
            package_hashes[package_name] = package_hash
    return package_hashes


def get_proposed_dependency_updates(parent_repo: Path, child_repo: Path) -> dict[str, str]:
    """We get the proposed dependency updates."""
    parent_package_hashes = get_package_hashes(parent_repo)
    child_package_hashes = get_package_hashes(child_repo)
    proposed_dependency_updates = {}
    for package_name, package_hash in parent_package_hashes.items():
        if package_name in child_package_hashes and package_hash != child_package_hashes[package_name]:
            proposed_dependency_updates[package_name] = package_hash
    return proposed_dependency_updates


def update_package_json(repo: Path, proposed_dependency_updates: dict[str, str]) -> None:
    """We update the package json."""
    package_dict = get_package_json(repo)
    for package_type, package_type_dict in package_dict.items():
        for package_name in package_type_dict:
            if package_name in proposed_dependency_updates:
                package_dict[package_type][package_name] = proposed_dependency_updates[package_name]
    write_package_json(repo, package_dict)


def from_key_to_path(key: str) -> Path:
    """We get the path from the key string some examples of the keys are;
    agent/eightballer/custom_balance_poller/0.1.0
    where the folder to be removed is;
    packages/eightballer/agents/custom_balance_poller.
    """
    parts = key.split("/")

    path_list = [
        "packages",
        parts[1],
        parts[0] + "s",
        parts[2],
    ]
    return Path(*path_list)


def remove_old_package(repo: Path, proposed_dependency_updates: dict[str, str]) -> None:
    """We remove the old package directories."""
    for package_name in proposed_dependency_updates:
        path = from_key_to_path(package_name)
        path = repo / path
        if path.exists():
            shutil.rmtree(path, ignore_errors=True)


def main(
    parent_repo: Path,
    child_repo: Path,
    logger: logging.Logger,
    auto_confirm: bool = False,
) -> None:
    """We run the main function."""
    try:
        proposed = get_proposed_dependency_updates(parent_repo=parent_repo, child_repo=child_repo)
    except FileNotFoundError:
        logger.debug(traceback.format_exc())
        logger.exception("The packages.json file does not exist. Exiting. 😢")
        return False
    if not proposed:
        logger.info("No changes required. 😎")
        return False
    for package_name, package_hash in proposed.items():
        logger.info(f"Updating {package_name} to {package_hash}")
    if not auto_confirm:
        click.confirm("Do you want to update the package?", abort=True)
    logger.info("Updating the packages json... 📝")
    update_package_json(repo=child_repo, proposed_dependency_updates=proposed)
    logger.info("Removing the old packages directories... 🗑")
    remove_old_package(repo=child_repo, proposed_dependency_updates=proposed)
    # we now copy the new packages over.
    logger.info("Copying the new packages over... 📝")
    for package_name in proposed:
        path = from_key_to_path(package_name)
        parent_path = parent_repo / path
        child_path = child_repo / path
        shutil.copytree(parent_path, child_path)
    logger.info("Done. 😎")
    return True


cli = build_cli()


class DependencyType(Enum):
    """Type of dependency."""

    AUTONOMY = "autonomy"
    PYTHON = "python"
    GIT = "git"


class DependencyLocation(Enum):
<<<<<<< HEAD
    """Location of the dependency."""
=======
    """We define the dependency location."""
>>>>>>> 4dad07cd

    LOCAL = "local"
    REMOTE = "remote"


<<<<<<< HEAD
@dataclass
class Dependency:
    """A dependency."""

    name: str
    version: str
    location: DependencyLocation


@dataclass
class PythonDependency(Dependency):
    """A python dependency."""

    type: DependencyType.PYTHON


@dataclass
class AutonomyDependency(Dependency):
    """An autonomy dependency."""

    type: DependencyType.AUTONOMY


@dataclass
class GitDependency(Dependency):
    """A git dependency."""

    type = DependencyType.GIT
    autonomy_dependencies: Dict[str, Dependency] = None
    url: str = None

    @property
    def headers(self) -> Dict[str, str]:
        """Get the headers."""
        headers = {
            "Accept": "application/vnd.github+json",
            "X-GitHub-Api-Version": "2022-11-28",
            "Authorization": f"Bearer {os.getenv('GITHUB_TOKEN')}",
        }
        return headers

    def get_latest_version(self) -> str:
        """Get the latest version."""
        if self.location == DependencyLocation.LOCAL:
            return self.version
        return self._get_latest_remote_version()

    def _get_latest_remote_version(self) -> str:
        """Get the latest remote version."""
        tag_url = f"{self.url}/releases"
        res = requests.get(tag_url, headers=self.headers, timeout=DEFAULT_TIMEOUT)
        if res.status_code != 200:
            if res.status_code == 403:
                raise AuthenticationError("Error: Rate limit exceeded. Please add a github token.")
            raise NetworkTimeoutError(f"Error: {res.status_code} {res.text}")
        data = res.json()
        latest_version = data[0]["tag_name"]
        return latest_version
=======
class DependencyType(Enum):
    """We define the dependency type."""
>>>>>>> 4dad07cd

    def get_all_autonomy_packages(self):
        """Read in the autonomy packages. the are located in the remote url."""
        tag = self.get_latest_version()
        file_path = "packages/packages.json"
        remote_url = f"{self.url}/contents/{file_path}?ref={tag}"
        data = requests.get(remote_url, headers=self.headers, timeout=DEFAULT_TIMEOUT)

        if data.status_code != 200:
            raise NetworkTimeoutError(f"Error: {data.status_code} {data.text}")
        dl_url = data.json()['download_url']
        data = requests.get(dl_url, headers=self.headers, timeout=DEFAULT_TIMEOUT).json()
        autonomy_packages = data["dev"]
        return autonomy_packages


@cli.group()
@click.pass_context
def deps(
    ctx: click.Context,  # pylint: disable=unused-argument
) -> None:
    """Commands for managing dependencies.
    - update: Update both the packages.json from the parent repo and the packages in the child repo.
    - generate_gitignore: Generate the gitignore file from the packages.json file.
    """


@click.option(
    "-p",
    "--parent-repo",
    default=".",
    help="The parent repo.",
    type=Path,
    required=True,
)
@click.option(
    "-c",
    "--child-repo",
    help="The child repo.",
    type=Path,
    required=True,
    default=".",
)
@click.option(
    "--auto-confirm",
    default=False,
    help="Auto confirm the changes.",
)
@click.option(
    "--location",
    default=DependencyLocation.LOCAL,
    type=DependencyLocation,
    help="The location of the dependency.",
)
@deps.command()
@click.pass_context
def update(
    ctx: click.Context,
    parent_repo: Path,
    child_repo: Path,
    location: DependencyLocation = DependencyLocation.LOCAL,
    auto_confirm: bool = False,
) -> None:
    """We update aea packages.json dependencies from a parent repo.
    Example usage:
        adev deps update -p /path/to/parent/repo -c /path/to/child/repo.
    """
    logger = ctx.obj["LOGGER"]
    logger.info("Updating the dependencies... 📝")
    logger.info(f"Parent repo: {parent_repo}")
    logger.info(f"Child repo: {child_repo}")
    logger.info(f"Location: {location}")
    if parent_repo == DependencyLocation.REMOTE:
        parent_repo = Path("parent_repo")
    logger = ctx.obj["LOGGER"]
    logger.info("Updating the dependencies... 📝")

    result = main(parent_repo=parent_repo, child_repo=child_repo, auto_confirm=auto_confirm, logger=logger)
    if not result:
        sys.exit(1)
    logger.info("Done. 😎")


# We have a command to generate the gitignore file.
@deps.command()
@click.pass_context
def generate_gitignore(
    ctx: click.Context,
) -> None:
    """We generate the gitignore file from the packages.json file
    Example usage:
        adev deps generate_gitignore.
    """
    package_dict = get_package_json(repo=Path())
    third_party_packages = package_dict.get("third_party", {})
    third_party_paths = [from_key_to_path(key) for key in third_party_packages]
    current_gitignore = Path(".gitignore").read_text(encoding=DEFAULT_ENCODING)
    for path in third_party_paths:
        # we check if the path is in the gitignore file.
        if str(path) in current_gitignore:
            continue
        with open(".gitignore", "a", encoding=DEFAULT_ENCODING) as file_pointer:
            file_pointer.write(f"\n{path}")
    ctx.obj["LOGGER"].info("Done. 😎")


@dataclass
class AutonomyVersionSet:
    """A set of autonomy versions."""

    upstream_dependency: List[GitDependency]


open_autonomy_repo = GitDependency(
    name="open-autonomy",
    version="0.15.2",
    location=DependencyLocation.REMOTE,
    url="https://api.github.com/repos/valory-xyz/open-autonomy",
)

open_aea_repo = GitDependency(
    name="open-aea",
    version="1.55.0",
    location=DependencyLocation.REMOTE,
    url="https://api.github.com/repos/valory-xyz/open-aea",
)

autonomy_version_set = AutonomyVersionSet(
    upstream_dependency=[
        open_autonomy_repo,
        open_aea_repo,
    ]
)


@deps.command()
@click.pass_context
def verify(
    ctx: click.Context,
) -> None:
    """
    We verify the packages.json file.
    Example usage:
        adev deps verify
    """
    ctx.obj["LOGGER"].info("Verifying the dependencies against the version set specified. 📝")
    issues = []
    changes = []
    for dependency in track(autonomy_version_set.upstream_dependency):
        click.echo(f"   Verifying:   {dependency.name}")
        remote_packages = dependency.get_all_autonomy_packages()
        local_packages = get_package_json(Path())['third_party']
        diffs = {}
        for package_name, package_hash in remote_packages.items():
            if package_name in local_packages:
                if package_hash != local_packages[package_name]:
                    diffs[package_name] = package_hash

        if diffs:
            print_json(data=diffs)
            click.confirm("Do you want to update the package?\n", abort=True)
            update_package_json(repo=Path(), proposed_dependency_updates=diffs)
            remove_old_package(repo=Path(), proposed_dependency_updates=diffs)
            changes.append(dependency.name)

        pyproject = toml.load("pyproject.toml")['tool']['poetry']['dependencies']
        if dependency.name in pyproject:
            current_version = pyproject[dependency.name]
            expected_version = f"=={dependency.get_latest_version()[1:]}"
            if current_version != expected_version:
                issues.append(
                    f"Please update the version of {dependency.name} from `{current_version}` to `{expected_version}`\n"
                )

    if issues:
        for issue in issues:
            print(issue)
        sys.exit(1)

    if changes:
        for change in changes:
            print(f"Updated {change} successfully. ✅")
        print("Please verify the proposed changes and commit them! 📝")
        sys.exit(0)
    print("No changes required. 😎")


if __name__ == "__main__":
    cli()  # pylint: disable=no-value-for-parameter<|MERGE_RESOLUTION|>--- conflicted
+++ resolved
@@ -27,12 +27,9 @@
 
 """
 
-<<<<<<< HEAD
 import logging
 import os
 import shutil
-=======
->>>>>>> 4dad07cd
 import sys
 import shutil
 import logging
@@ -40,7 +37,6 @@
 from dataclasses import dataclass
 from enum import Enum
 from pathlib import Path
-<<<<<<< HEAD
 from typing import Dict, List
 
 import requests
@@ -53,13 +49,11 @@
 from auto_dev.base import build_cli
 from auto_dev.constants import DEFAULT_ENCODING, DEFAULT_TIMEOUT, FileType
 from auto_dev.exceptions import AuthenticationError, NetworkTimeoutError
-=======
 
 import yaml
 import rich_click as click
 
 from auto_dev.base import build_cli
->>>>>>> 4dad07cd
 from auto_dev.utils import write_to_file
 from auto_dev.constants import DEFAULT_ENCODING, FileType
 
@@ -185,17 +179,13 @@
 
 
 class DependencyLocation(Enum):
-<<<<<<< HEAD
     """Location of the dependency."""
-=======
-    """We define the dependency location."""
->>>>>>> 4dad07cd
+
 
     LOCAL = "local"
     REMOTE = "remote"
 
 
-<<<<<<< HEAD
 @dataclass
 class Dependency:
     """A dependency."""
@@ -254,10 +244,6 @@
         data = res.json()
         latest_version = data[0]["tag_name"]
         return latest_version
-=======
-class DependencyType(Enum):
-    """We define the dependency type."""
->>>>>>> 4dad07cd
 
     def get_all_autonomy_packages(self):
         """Read in the autonomy packages. the are located in the remote url."""
