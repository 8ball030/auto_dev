--- conflicted
+++ resolved
@@ -32,7 +32,6 @@
 
 
 @fsm.command()
-<<<<<<< HEAD
 @click.argument("fsm_spec", type=click.File("r", encoding=DEFAULT_ENCODING))
 @click.argument("fsm_name", type=str)
 @click.option(
@@ -53,43 +52,4 @@
     fsm = INPUT_TO_FUNC[in_type](fsm_spec, label=fsm_name)
     output_to_func = {FsmType.MERMAID.value: fsm.to_mermaid, FsmType.FSM_SPEC.value: fsm.to_string}
     output = output_to_func[output]()
-    click.echo(output)
-=======
-@click.argument("fsm-spec", type=click.File("r", encoding=DEFAULT_ENCODING))
-@click.argument("fsm_name", type=str)
-@click.option("--in-type", type=click.Choice(["mermaid", "fsm-spec"], case_sensitive=False))
-@click.option("--output", type=click.Choice(["mermaid", "fsm-spec"], case_sensitive=False))
-def from_file(fsm_spec: str, fsm_name: str, in_type: str, output: str) -> None:
-    """We template from a file."""
-    # we need perform the following steps:
-    # 1. load the yaml file
-    # 2. validate the yaml file using the open-autonomy fsm tooling
-    # 3. perform the generation command
-    # 4. write the generated files to disk
-    # 5. perform the cleanup commands
-    # 5a. clean the tests
-    # 5b. clean the payloads
-    # 6. perform updates of the generated files
-
-    if in_type == "mermaid":
-        _fsm_spec = fsm_spec.read()
-        fsm = FsmSpec.from_mermaid(_fsm_spec)
-    else:
-        fsm = FsmSpec.from_yaml(fsm_spec)
-
-    def validate_name(name: str) -> str:
-        if not name:
-            raise ValueError("Name must not be empty.")
-        if not name.endswith("AbciApp"):
-            raise ValueError("Name must end with AbciApp.")
-        return name
-
-    fsm.label = validate_name(fsm_name)
-
-    if output == "mermaid":
-        output = fsm.to_mermaid()
-    else:   
-        output = fsm.to_string()
-
-    click.echo(output)
->>>>>>> 09910043
+    click.echo(output)