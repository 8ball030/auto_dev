--- conflicted
+++ resolved
@@ -73,12 +73,8 @@
 autoflake8 = "^0.4.1"
 rich-click = "^1.8.2"
 tbump = "^6.11.0"
-<<<<<<< HEAD
 requests = "2.28.1"
-=======
-requests = "2.32.2"
 pytest-xdist = "^3.6.1"
->>>>>>> 7730c563
 
 [tool.poetry.dev-dependencies]
 responses = "^0.23.1"
