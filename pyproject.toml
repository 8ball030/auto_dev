[build-system]
build-backend = "poetry.core.masonry.api"
requires = [ "poetry-core>=1.0.0", "setuptools",]

[tool.poetry]
name = "autonomy_dev"
version = "0.2.36"
homepage = "https://github.com/8ball030/auto_dev"
description = "A collection of tooling to enable open source development of autonomy tools"
authors = [ "8Baller <8ball030@gmail.com>",]
readme = "README.md"
license = "Apache-2.0"
classifiers = [ "Development Status :: 2 - Pre-Alpha", "Intended Audience :: Developers", "License :: OSI Approved :: Apache Software License", "Natural Language :: English", "Programming Language :: Python :: 3", "Programming Language :: Python :: 3.8", "Programming Language :: Python :: 3.9", "Programming Language :: Python :: 3.10", "Programming Language :: Python :: 3.11",]
[[tool.poetry.packages]]
include = "auto_dev"

[[tool.poetry.packages]]
include = "tests"
format = "sdist"

[tool.black]
line-length = 120
skip-string-normalization = true
target-version = [ "py37", "py38", "py39",]
include = "\\.pyi?$"
exclude = "/(\n    \\.eggs\n  | \\.git\n  | \\.hg\n  | \\.mypy_cache\n  | \\.tox\n  | \\.venv\n  | _build\n  | buck-out\n  | build\n  | dist\n)/\n"

[tool.isort]
multi_line_output = 3
include_trailing_comma = true
force_grid_wrap = 0
use_parentheses = true
ensure_newline_before_comments = true
line_length = 120
skip_gitignore = true

[tool.poetry.dependencies]
python = ">=3.7.2,<=3.11.5"
click = "8.0.2"
black = "^22.6.0"
mypy = "^0.971"
pytest-cov = "^3.0.0"
tox = "^3.25.1"
pip = "^22.2.2"
mkdocs = "^1.3.1"
mkdocs-include-markdown-plugin = "^3.6.1"
mkdocs-material = "^8.4.0"
mkdocs-material-extensions = "^1.0.3"
twine = "^4.0.1"
mkdocs-autorefs = "^0.4.1"
pre-commit = "^2.20.0"
toml = "^0.10.2"
yamllint = "^1.27.1"
GitPython = "^3.1.27"
rich-click = "^1.5.2"
install = "^1.3.5"
mkdocstrings-python = "^0.10.0"
isort = "~5"
pylint = "~2"
open-aea = "^1"
open-aea-cli-ipfs = "^1"
web3 = "~5"
open-autonomy = ">=0.10,<=0.12"
docker = "~6"
autoflake8 = "^0.4.1"
<<<<<<< HEAD
open-aea-ledger-cosmos = "^1.34.0"
open-aea-ledger-ethereum = "^1.34.0"
open-aea-test-autonomy = "0.10.7"
dateparser = "1.1.1"
hypothesis = "6.21.6"
py-ecc = "5.2.0"
ecdsa = "<=0.17.0"
eth-typing = ">=2.1.0,<3.0.0"
py-eth-sig-utils = "^0.4.0"
=======
tbump = "^6.11.0"
>>>>>>> 58e56cc9

[tool.poetry.dev-dependencies]
responses = "^0.23.1"

[tool.poetry.extras]
all = [ "pytest", "black", "isort", "mypy", "pylama", "pylint", "autoflake8", "pytest-cov",]
dev = [ "tox", "pre-commit", "virtualenv", "pip", "twine", "toml", "tbump",]
doc = [ "mkdocs", "mkdocs-include-markdown-plugin", "mkdocs-material", "mkdocstrings", "mkdocs-material-extension", "mkdocs-autorefs",]

[tool.poetry.scripts]
adev = "auto_dev.cli:cli"

[tool.poetry.dependencies.pylama]
extras = [ "all",]
version = "^8.4.1"

<<<<<<< HEAD
[build-system]
build-backend = "poetry.core.masonry.api"
requires = ["poetry-core>=1.0.0", "setuptools"]
=======
[tool.poetry.group.dev.dependencies]
twine = "^4.0.2"
>>>>>>> 58e56cc9
<|MERGE_RESOLUTION|>--- conflicted
+++ resolved
@@ -1,16 +1,26 @@
 [build-system]
 build-backend = "poetry.core.masonry.api"
-requires = [ "poetry-core>=1.0.0", "setuptools",]
+requires = ["poetry-core>=1.0.0", "setuptools"]
 
 [tool.poetry]
 name = "autonomy_dev"
 version = "0.2.36"
 homepage = "https://github.com/8ball030/auto_dev"
 description = "A collection of tooling to enable open source development of autonomy tools"
-authors = [ "8Baller <8ball030@gmail.com>",]
+authors = ["8Baller <8ball030@gmail.com>"]
 readme = "README.md"
 license = "Apache-2.0"
-classifiers = [ "Development Status :: 2 - Pre-Alpha", "Intended Audience :: Developers", "License :: OSI Approved :: Apache Software License", "Natural Language :: English", "Programming Language :: Python :: 3", "Programming Language :: Python :: 3.8", "Programming Language :: Python :: 3.9", "Programming Language :: Python :: 3.10", "Programming Language :: Python :: 3.11",]
+classifiers = [
+  "Development Status :: 2 - Pre-Alpha",
+  "Intended Audience :: Developers",
+  "License :: OSI Approved :: Apache Software License",
+  "Natural Language :: English",
+  "Programming Language :: Python :: 3",
+  "Programming Language :: Python :: 3.8",
+  "Programming Language :: Python :: 3.9",
+  "Programming Language :: Python :: 3.10",
+  "Programming Language :: Python :: 3.11",
+]
 [[tool.poetry.packages]]
 include = "auto_dev"
 
@@ -21,7 +31,7 @@
 [tool.black]
 line-length = 120
 skip-string-normalization = true
-target-version = [ "py37", "py38", "py39",]
+target-version = ["py37", "py38", "py39"]
 include = "\\.pyi?$"
 exclude = "/(\n    \\.eggs\n  | \\.git\n  | \\.hg\n  | \\.mypy_cache\n  | \\.tox\n  | \\.venv\n  | _build\n  | buck-out\n  | build\n  | dist\n)/\n"
 
@@ -63,7 +73,6 @@
 open-autonomy = ">=0.10,<=0.12"
 docker = "~6"
 autoflake8 = "^0.4.1"
-<<<<<<< HEAD
 open-aea-ledger-cosmos = "^1.34.0"
 open-aea-ledger-ethereum = "^1.34.0"
 open-aea-test-autonomy = "0.10.7"
@@ -73,30 +82,38 @@
 ecdsa = "<=0.17.0"
 eth-typing = ">=2.1.0,<3.0.0"
 py-eth-sig-utils = "^0.4.0"
-=======
 tbump = "^6.11.0"
->>>>>>> 58e56cc9
 
 [tool.poetry.dev-dependencies]
 responses = "^0.23.1"
 
 [tool.poetry.extras]
-all = [ "pytest", "black", "isort", "mypy", "pylama", "pylint", "autoflake8", "pytest-cov",]
-dev = [ "tox", "pre-commit", "virtualenv", "pip", "twine", "toml", "tbump",]
-doc = [ "mkdocs", "mkdocs-include-markdown-plugin", "mkdocs-material", "mkdocstrings", "mkdocs-material-extension", "mkdocs-autorefs",]
+all = [
+  "pytest",
+  "black",
+  "isort",
+  "mypy",
+  "pylama",
+  "pylint",
+  "autoflake8",
+  "pytest-cov",
+]
+dev = ["tox", "pre-commit", "virtualenv", "pip", "twine", "toml", "tbump"]
+doc = [
+  "mkdocs",
+  "mkdocs-include-markdown-plugin",
+  "mkdocs-material",
+  "mkdocstrings",
+  "mkdocs-material-extension",
+  "mkdocs-autorefs",
+]
 
 [tool.poetry.scripts]
 adev = "auto_dev.cli:cli"
 
 [tool.poetry.dependencies.pylama]
-extras = [ "all",]
+extras = ["all"]
 version = "^8.4.1"
 
-<<<<<<< HEAD
-[build-system]
-build-backend = "poetry.core.masonry.api"
-requires = ["poetry-core>=1.0.0", "setuptools"]
-=======
 [tool.poetry.group.dev.dependencies]
-twine = "^4.0.2"
->>>>>>> 58e56cc9
+twine = "^4.0.2"