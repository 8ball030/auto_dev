--- conflicted
+++ resolved
@@ -34,13 +34,4 @@
   location: remote
   url: https://api.github.com/repos/valory-xyz/open-aea
   plugins: *id002
-<<<<<<< HEAD
-  extras: null
-- name: autonomy-dev
-  version: 0.2.88
-  location: remote
-  url: https://api.github.com/repos/8ball030/auto_dev
-  plugins: *id002
-=======
->>>>>>> 2d04645c
   extras: null